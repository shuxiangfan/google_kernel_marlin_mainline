--- conflicted
+++ resolved
@@ -29,13 +29,10 @@
 	compatible = "samsung,s6e3fc2x01";
 };
 
-<<<<<<< HEAD
-=======
 &bq27441_fg {
 	monitored-battery = <&battery>;
 };
 
->>>>>>> 6e4d037b
 &pmi8998_fg {
 	monitored-battery = <&battery>;
 };
