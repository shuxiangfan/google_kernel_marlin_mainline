--- conflicted
+++ resolved
@@ -299,15 +299,6 @@
 	-1
 };
 
-<<<<<<< HEAD
-static struct gpiod_lookup_table hawk_usb_gpio_lookup = {
-	.dev_id		= "ohci-da8xx",
-	.table = {
-		GPIO_LOOKUP("davinci_gpio", DA850_USB1_VBUS_PIN, "vbus", 0),
-		GPIO_LOOKUP("davinci_gpio", DA850_USB1_OC_PIN, "oc", 0),
-	},
-};
-=======
 static struct regulator_consumer_supply hawk_usb_supplies[] = {
 	REGULATOR_SUPPLY("vbus", NULL),
 };
@@ -354,7 +345,6 @@
 	&hawk_usb_oc_gpio_lookup,
 	&hawk_usb_vbus_gpio_lookup,
 };
->>>>>>> 0ecfebd2
 
 static struct da8xx_ohci_root_hub omapl138_hawk_usb11_pdata = {
 	/* TPS2087 switch @ 5V */
@@ -384,15 +374,11 @@
 		pr_warn("%s: USB PHY registration failed: %d\n",
 			__func__, ret);
 
-<<<<<<< HEAD
-	gpiod_add_lookup_table(&hawk_usb_gpio_lookup);
-=======
 	ret = platform_device_register(&hawk_usb_vbus_device);
 	if (ret) {
 		pr_warn("%s: Unable to register the vbus supply\n", __func__);
 		return;
 	}
->>>>>>> 0ecfebd2
 
 	ret = da8xx_register_usb11(&omapl138_hawk_usb11_pdata);
 	if (ret)
