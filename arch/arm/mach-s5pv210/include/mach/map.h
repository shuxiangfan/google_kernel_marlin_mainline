/* linux/arch/arm/mach-s5pv210/include/mach/map.h
 *
 * Copyright (c) 2010 Samsung Electronics Co., Ltd.
 *		http://www.samsung.com/
 *
 * S5PV210 - Memory map definitions
 *
 * This program is free software; you can redistribute it and/or modify
 * it under the terms of the GNU General Public License version 2 as
 * published by the Free Software Foundation.
*/

#ifndef __ASM_ARCH_MAP_H
#define __ASM_ARCH_MAP_H __FILE__

#include <plat/map-base.h>
#include <plat/map-s5p.h>

#define S5PV210_PA_CHIPID	(0xE0000000)
#define S5P_PA_CHIPID		S5PV210_PA_CHIPID

#define S5PV210_PA_SYSCON	(0xE0100000)
#define S5P_PA_SYSCON		S5PV210_PA_SYSCON

#define S5PV210_PA_GPIO		(0xE0200000)
#define S5P_PA_GPIO		S5PV210_PA_GPIO

/* SPI */
#define S5PV210_PA_SPI0		0xE1300000
#define S5PV210_PA_SPI1		0xE1400000

#define S5PV210_PA_IIC0		(0xE1800000)
#define S5PV210_PA_IIC1		(0xFAB00000)
#define S5PV210_PA_IIC2		(0xE1A00000)

#define S5PV210_PA_TIMER	(0xE2500000)
#define S5P_PA_TIMER		S5PV210_PA_TIMER

#define S5PV210_PA_SYSTIMER	(0xE2600000)

#define S5PV210_PA_WATCHDOG	(0xE2700000)

#define S5PV210_PA_UART		(0xE2900000)

#define S5P_PA_UART0		(S5PV210_PA_UART + 0x0)
#define S5P_PA_UART1		(S5PV210_PA_UART + 0x400)
#define S5P_PA_UART2		(S5PV210_PA_UART + 0x800)
#define S5P_PA_UART3		(S5PV210_PA_UART + 0xC00)

#define S5P_SZ_UART		SZ_256

#define S5PV210_PA_SROMC	(0xE8000000)

#define S5PV210_PA_MDMA		0xFA200000
#define S5PV210_PA_PDMA0	0xE0900000
#define S5PV210_PA_PDMA1	0xE0A00000

#define S5PV210_PA_FB		(0xF8000000)

#define S5PV210_PA_HSMMC(x)	(0xEB000000 + ((x) * 0x100000))

#define S5PV210_PA_VIC0		(0xF2000000)
#define S5P_PA_VIC0		S5PV210_PA_VIC0

#define S5PV210_PA_VIC1		(0xF2100000)
#define S5P_PA_VIC1		S5PV210_PA_VIC1

#define S5PV210_PA_VIC2		(0xF2200000)
#define S5P_PA_VIC2		S5PV210_PA_VIC2

#define S5PV210_PA_VIC3		(0xF2300000)
#define S5P_PA_VIC3		S5PV210_PA_VIC3

#define S5PV210_PA_SDRAM	(0x20000000)
#define S5P_PA_SDRAM		S5PV210_PA_SDRAM

/* I2S */
#define S5PV210_PA_IIS0		0xEEE30000
#define S5PV210_PA_IIS1		0xE2100000
#define S5PV210_PA_IIS2		0xE2A00000

/* PCM */
#define S5PV210_PA_PCM0		0xE2300000
#define S5PV210_PA_PCM1		0xE1200000
#define S5PV210_PA_PCM2		0xE2B00000

/* AC97 */
#define S5PV210_PA_AC97		0xE2200000

#define S5PV210_PA_ADC		(0xE1700000)

/* compatibiltiy defines. */
#define S3C_PA_UART		S5PV210_PA_UART
#define S3C_PA_HSMMC0		S5PV210_PA_HSMMC(0)
#define S3C_PA_HSMMC1		S5PV210_PA_HSMMC(1)
#define S3C_PA_HSMMC2		S5PV210_PA_HSMMC(2)
#define S3C_PA_IIC		S5PV210_PA_IIC0
<<<<<<< HEAD
#define S3C_PA_IIC1		S5PV210_PA_IIC1
#define S3C_PA_IIC2		S5PV210_PA_IIC2
#define S3C_PA_FB		S5PV210_PA_FB

#define SAMSUNG_PA_ADC		S5PV210_PA_ADC
=======
#define S3C_PA_WDT		S5PV210_PA_WATCHDOG
>>>>>>> 5b7d7b22

#endif /* __ASM_ARCH_MAP_H */<|MERGE_RESOLUTION|>--- conflicted
+++ resolved
@@ -95,14 +95,11 @@
 #define S3C_PA_HSMMC1		S5PV210_PA_HSMMC(1)
 #define S3C_PA_HSMMC2		S5PV210_PA_HSMMC(2)
 #define S3C_PA_IIC		S5PV210_PA_IIC0
-<<<<<<< HEAD
 #define S3C_PA_IIC1		S5PV210_PA_IIC1
 #define S3C_PA_IIC2		S5PV210_PA_IIC2
 #define S3C_PA_FB		S5PV210_PA_FB
+#define S3C_PA_WDT		S5PV210_PA_WATCHDOG
 
 #define SAMSUNG_PA_ADC		S5PV210_PA_ADC
-=======
-#define S3C_PA_WDT		S5PV210_PA_WATCHDOG
->>>>>>> 5b7d7b22
 
 #endif /* __ASM_ARCH_MAP_H */