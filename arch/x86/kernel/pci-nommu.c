/* Fallback functions when the main IOMMU code is not compiled in. This
   code is roughly equivalent to i386. */
#include <linux/dma-mapping.h>
#include <linux/scatterlist.h>
#include <linux/string.h>
#include <linux/init.h>
#include <linux/pci.h>
#include <linux/mm.h>

#include <asm/processor.h>
#include <asm/iommu.h>
#include <asm/dma.h>

static int
check_addr(char *name, struct device *hwdev, dma_addr_t bus, size_t size)
{
	if (hwdev && !is_buffer_dma_capable(*hwdev->dma_mask, bus, size)) {
		if (*hwdev->dma_mask >= DMA_32BIT_MASK)
			printk(KERN_ERR
			    "nommu_%s: overflow %Lx+%zu of device mask %Lx\n",
				name, (long long)bus, size,
				(long long)*hwdev->dma_mask);
		return 0;
	}
	return 1;
}

static dma_addr_t nommu_map_page(struct device *dev, struct page *page,
				 unsigned long offset, size_t size,
				 enum dma_data_direction dir,
				 struct dma_attrs *attrs)
{
	dma_addr_t bus = page_to_phys(page) + offset;
	WARN_ON(size == 0);
	if (!check_addr("map_single", dev, bus, size))
		return bad_dma_address;
	flush_write_buffers();
	return bus;
}

/* Map a set of buffers described by scatterlist in streaming
 * mode for DMA.  This is the scatter-gather version of the
 * above pci_map_single interface.  Here the scatter gather list
 * elements are each tagged with the appropriate dma address
 * and length.  They are obtained via sg_dma_{address,length}(SG).
 *
 * NOTE: An implementation may be able to use a smaller number of
 *       DMA address/length pairs than there are SG table elements.
 *       (for example via virtual mapping capabilities)
 *       The routine returns the number of addr/length pairs actually
 *       used, at most nents.
 *
 * Device ownership issues as mentioned above for pci_map_single are
 * the same here.
 */
static int nommu_map_sg(struct device *hwdev, struct scatterlist *sg,
			int nents, enum dma_data_direction dir,
			struct dma_attrs *attrs)
{
	struct scatterlist *s;
	int i;

	WARN_ON(nents == 0 || sg[0].length == 0);

	for_each_sg(sg, s, nents, i) {
		BUG_ON(!sg_page(s));
		s->dma_address = sg_phys(s);
		if (!check_addr("map_sg", hwdev, s->dma_address, s->length))
			return 0;
		s->dma_length = s->length;
	}
	flush_write_buffers();
	return nents;
}

static void nommu_free_coherent(struct device *dev, size_t size, void *vaddr,
				dma_addr_t dma_addr)
{
	free_pages((unsigned long)vaddr, get_order(size));
}

<<<<<<< HEAD
struct dma_mapping_ops nommu_dma_ops = {
	.alloc_coherent	= dma_generic_alloc_coherent,
	.free_coherent	= nommu_free_coherent,
	.map_single	= nommu_map_single,
	.map_sg		= nommu_map_sg,
	.is_phys	= 1,
=======
struct dma_map_ops nommu_dma_ops = {
	.alloc_coherent = dma_generic_alloc_coherent,
	.free_coherent = nommu_free_coherent,
	.map_sg = nommu_map_sg,
	.map_page = nommu_map_page,
	.is_phys = 1,
>>>>>>> b0d44c0d
};

void __init no_iommu_init(void)
{
	if (dma_ops)
		return;

	force_iommu = 0; /* no HW IOMMU */
	dma_ops = &nommu_dma_ops;
}<|MERGE_RESOLUTION|>--- conflicted
+++ resolved
@@ -79,21 +79,12 @@
 	free_pages((unsigned long)vaddr, get_order(size));
 }
 
-<<<<<<< HEAD
-struct dma_mapping_ops nommu_dma_ops = {
+struct dma_map_ops nommu_dma_ops = {
 	.alloc_coherent	= dma_generic_alloc_coherent,
 	.free_coherent	= nommu_free_coherent,
-	.map_single	= nommu_map_single,
 	.map_sg		= nommu_map_sg,
+	.map_page	= nommu_map_page,
 	.is_phys	= 1,
-=======
-struct dma_map_ops nommu_dma_ops = {
-	.alloc_coherent = dma_generic_alloc_coherent,
-	.free_coherent = nommu_free_coherent,
-	.map_sg = nommu_map_sg,
-	.map_page = nommu_map_page,
-	.is_phys = 1,
->>>>>>> b0d44c0d
 };
 
 void __init no_iommu_init(void)
