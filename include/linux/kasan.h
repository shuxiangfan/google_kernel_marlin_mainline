--- conflicted
+++ resolved
@@ -125,14 +125,11 @@
 
 #endif /* CONFIG_KASAN_HW_TAGS */
 
-<<<<<<< HEAD
-=======
 static inline bool kasan_has_integrated_init(void)
 {
 	return kasan_hw_tags_enabled();
 }
 
->>>>>>> df0cc57e
 #ifdef CONFIG_KASAN
 
 struct kasan_cache {
