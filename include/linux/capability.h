--- conflicted
+++ resolved
@@ -255,14 +255,11 @@
 {
 	return capable(CAP_PERFMON) || capable(CAP_SYS_ADMIN);
 }
-<<<<<<< HEAD
-=======
 
 static inline bool bpf_capable(void)
 {
 	return capable(CAP_BPF) || capable(CAP_SYS_ADMIN);
 }
->>>>>>> 065fcfd4
 
 /* audit system wants to get cap info from files as well */
 extern int get_vfs_caps_from_disk(const struct dentry *dentry, struct cpu_vfs_cap_data *cpu_caps);
