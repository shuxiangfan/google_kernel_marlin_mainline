/*
 * Copyright (c) 2004 Topspin Communications.  All rights reserved.
 * Copyright (c) 2005, 2006, 2007 Cisco Systems, Inc. All rights reserved.
 * Copyright (c) 2005, 2006, 2007, 2008 Mellanox Technologies. All rights reserved.
 * Copyright (c) 2004 Voltaire, Inc. All rights reserved.
 *
 * This software is available to you under a choice of one of two
 * licenses.  You may choose to be licensed under the terms of the GNU
 * General Public License (GPL) Version 2, available from the file
 * COPYING in the main directory of this source tree, or the
 * OpenIB.org BSD license below:
 *
 *     Redistribution and use in source and binary forms, with or
 *     without modification, are permitted provided that the following
 *     conditions are met:
 *
 *      - Redistributions of source code must retain the above
 *        copyright notice, this list of conditions and the following
 *        disclaimer.
 *
 *      - Redistributions in binary form must reproduce the above
 *        copyright notice, this list of conditions and the following
 *        disclaimer in the documentation and/or other materials
 *        provided with the distribution.
 *
 * THE SOFTWARE IS PROVIDED "AS IS", WITHOUT WARRANTY OF ANY KIND,
 * EXPRESS OR IMPLIED, INCLUDING BUT NOT LIMITED TO THE WARRANTIES OF
 * MERCHANTABILITY, FITNESS FOR A PARTICULAR PURPOSE AND
 * NONINFRINGEMENT. IN NO EVENT SHALL THE AUTHORS OR COPYRIGHT HOLDERS
 * BE LIABLE FOR ANY CLAIM, DAMAGES OR OTHER LIABILITY, WHETHER IN AN
 * ACTION OF CONTRACT, TORT OR OTHERWISE, ARISING FROM, OUT OF OR IN
 * CONNECTION WITH THE SOFTWARE OR THE USE OR OTHER DEALINGS IN THE
 * SOFTWARE.
 */

#include <linux/gfp.h>
#include <linux/export.h>

#include <linux/mlx4/cmd.h>
#include <linux/mlx4/qp.h>

#include "mlx4.h"
#include "icm.h"

/* QP to support BF should have bits 6,7 cleared */
#define MLX4_BF_QP_SKIP_MASK	0xc0
#define MLX4_MAX_BF_QP_RANGE	0x40

void mlx4_qp_event(struct mlx4_dev *dev, u32 qpn, int event_type)
{
	struct mlx4_qp_table *qp_table = &mlx4_priv(dev)->qp_table;
	struct mlx4_qp *qp;

	spin_lock(&qp_table->lock);

	qp = __mlx4_qp_lookup(dev, qpn);
	if (qp)
		atomic_inc(&qp->refcount);

	spin_unlock(&qp_table->lock);

	if (!qp) {
		mlx4_dbg(dev, "Async event for none existent QP %08x\n", qpn);
		return;
	}

	qp->event(qp, event_type);

	if (atomic_dec_and_test(&qp->refcount))
		complete(&qp->free);
}

/* used for INIT/CLOSE port logic */
static int is_master_qp0(struct mlx4_dev *dev, struct mlx4_qp *qp, int *real_qp0, int *proxy_qp0)
{
	/* this procedure is called after we already know we are on the master */
	/* qp0 is either the proxy qp0, or the real qp0 */
	u32 pf_proxy_offset = dev->phys_caps.base_proxy_sqpn + 8 * mlx4_master_func_num(dev);
	*proxy_qp0 = qp->qpn >= pf_proxy_offset && qp->qpn <= pf_proxy_offset + 1;

	*real_qp0 = qp->qpn >= dev->phys_caps.base_sqpn &&
		qp->qpn <= dev->phys_caps.base_sqpn + 1;

	return *real_qp0 || *proxy_qp0;
}

static int __mlx4_qp_modify(struct mlx4_dev *dev, struct mlx4_mtt *mtt,
		     enum mlx4_qp_state cur_state, enum mlx4_qp_state new_state,
		     struct mlx4_qp_context *context,
		     enum mlx4_qp_optpar optpar,
		     int sqd_event, struct mlx4_qp *qp, int native)
{
	static const u16 op[MLX4_QP_NUM_STATE][MLX4_QP_NUM_STATE] = {
		[MLX4_QP_STATE_RST] = {
			[MLX4_QP_STATE_RST]	= MLX4_CMD_2RST_QP,
			[MLX4_QP_STATE_ERR]	= MLX4_CMD_2ERR_QP,
			[MLX4_QP_STATE_INIT]	= MLX4_CMD_RST2INIT_QP,
		},
		[MLX4_QP_STATE_INIT]  = {
			[MLX4_QP_STATE_RST]	= MLX4_CMD_2RST_QP,
			[MLX4_QP_STATE_ERR]	= MLX4_CMD_2ERR_QP,
			[MLX4_QP_STATE_INIT]	= MLX4_CMD_INIT2INIT_QP,
			[MLX4_QP_STATE_RTR]	= MLX4_CMD_INIT2RTR_QP,
		},
		[MLX4_QP_STATE_RTR]   = {
			[MLX4_QP_STATE_RST]	= MLX4_CMD_2RST_QP,
			[MLX4_QP_STATE_ERR]	= MLX4_CMD_2ERR_QP,
			[MLX4_QP_STATE_RTS]	= MLX4_CMD_RTR2RTS_QP,
		},
		[MLX4_QP_STATE_RTS]   = {
			[MLX4_QP_STATE_RST]	= MLX4_CMD_2RST_QP,
			[MLX4_QP_STATE_ERR]	= MLX4_CMD_2ERR_QP,
			[MLX4_QP_STATE_RTS]	= MLX4_CMD_RTS2RTS_QP,
			[MLX4_QP_STATE_SQD]	= MLX4_CMD_RTS2SQD_QP,
		},
		[MLX4_QP_STATE_SQD] = {
			[MLX4_QP_STATE_RST]	= MLX4_CMD_2RST_QP,
			[MLX4_QP_STATE_ERR]	= MLX4_CMD_2ERR_QP,
			[MLX4_QP_STATE_RTS]	= MLX4_CMD_SQD2RTS_QP,
			[MLX4_QP_STATE_SQD]	= MLX4_CMD_SQD2SQD_QP,
		},
		[MLX4_QP_STATE_SQER] = {
			[MLX4_QP_STATE_RST]	= MLX4_CMD_2RST_QP,
			[MLX4_QP_STATE_ERR]	= MLX4_CMD_2ERR_QP,
			[MLX4_QP_STATE_RTS]	= MLX4_CMD_SQERR2RTS_QP,
		},
		[MLX4_QP_STATE_ERR] = {
			[MLX4_QP_STATE_RST]	= MLX4_CMD_2RST_QP,
			[MLX4_QP_STATE_ERR]	= MLX4_CMD_2ERR_QP,
		}
	};

	struct mlx4_priv *priv = mlx4_priv(dev);
	struct mlx4_cmd_mailbox *mailbox;
	int ret = 0;
	int real_qp0 = 0;
	int proxy_qp0 = 0;
	u8 port;

	if (cur_state >= MLX4_QP_NUM_STATE || new_state >= MLX4_QP_NUM_STATE ||
	    !op[cur_state][new_state])
		return -EINVAL;

	if (op[cur_state][new_state] == MLX4_CMD_2RST_QP) {
		ret = mlx4_cmd(dev, 0, qp->qpn, 2,
			MLX4_CMD_2RST_QP, MLX4_CMD_TIME_CLASS_A, native);
		if (mlx4_is_master(dev) && cur_state != MLX4_QP_STATE_ERR &&
		    cur_state != MLX4_QP_STATE_RST &&
		    is_master_qp0(dev, qp, &real_qp0, &proxy_qp0)) {
			port = (qp->qpn & 1) + 1;
			if (proxy_qp0)
				priv->mfunc.master.qp0_state[port].proxy_qp0_active = 0;
			else
				priv->mfunc.master.qp0_state[port].qp0_active = 0;
		}
		return ret;
	}

	mailbox = mlx4_alloc_cmd_mailbox(dev);
	if (IS_ERR(mailbox))
		return PTR_ERR(mailbox);

	if (cur_state == MLX4_QP_STATE_RST && new_state == MLX4_QP_STATE_INIT) {
		u64 mtt_addr = mlx4_mtt_addr(dev, mtt);
		context->mtt_base_addr_h = mtt_addr >> 32;
		context->mtt_base_addr_l = cpu_to_be32(mtt_addr & 0xffffffff);
		context->log_page_size   = mtt->page_shift - MLX4_ICM_PAGE_SHIFT;
	}

	if ((cur_state == MLX4_QP_STATE_RTR) &&
	    (new_state == MLX4_QP_STATE_RTS) &&
	    dev->caps.flags2 & MLX4_DEV_CAP_FLAG2_ROCE_V1_V2)
		context->roce_entropy =
			cpu_to_be16(mlx4_qp_roce_entropy(dev, qp->qpn));

	*(__be32 *) mailbox->buf = cpu_to_be32(optpar);
	memcpy(mailbox->buf + 8, context, sizeof *context);

	((struct mlx4_qp_context *) (mailbox->buf + 8))->local_qpn =
		cpu_to_be32(qp->qpn);

	ret = mlx4_cmd(dev, mailbox->dma,
		       qp->qpn | (!!sqd_event << 31),
		       new_state == MLX4_QP_STATE_RST ? 2 : 0,
		       op[cur_state][new_state], MLX4_CMD_TIME_CLASS_C, native);

	if (mlx4_is_master(dev) && is_master_qp0(dev, qp, &real_qp0, &proxy_qp0)) {
		port = (qp->qpn & 1) + 1;
		if (cur_state != MLX4_QP_STATE_ERR &&
		    cur_state != MLX4_QP_STATE_RST &&
		    new_state == MLX4_QP_STATE_ERR) {
			if (proxy_qp0)
				priv->mfunc.master.qp0_state[port].proxy_qp0_active = 0;
			else
				priv->mfunc.master.qp0_state[port].qp0_active = 0;
		} else if (new_state == MLX4_QP_STATE_RTR) {
			if (proxy_qp0)
				priv->mfunc.master.qp0_state[port].proxy_qp0_active = 1;
			else
				priv->mfunc.master.qp0_state[port].qp0_active = 1;
		}
	}

	mlx4_free_cmd_mailbox(dev, mailbox);
	return ret;
}

int mlx4_qp_modify(struct mlx4_dev *dev, struct mlx4_mtt *mtt,
		   enum mlx4_qp_state cur_state, enum mlx4_qp_state new_state,
		   struct mlx4_qp_context *context,
		   enum mlx4_qp_optpar optpar,
		   int sqd_event, struct mlx4_qp *qp)
{
	return __mlx4_qp_modify(dev, mtt, cur_state, new_state, context,
				optpar, sqd_event, qp, 0);
}
EXPORT_SYMBOL_GPL(mlx4_qp_modify);

int __mlx4_qp_reserve_range(struct mlx4_dev *dev, int cnt, int align,
			    int *base, u8 flags)
{
	u32 uid;
	int bf_qp = !!(flags & (u8)MLX4_RESERVE_ETH_BF_QP);

	struct mlx4_priv *priv = mlx4_priv(dev);
	struct mlx4_qp_table *qp_table = &priv->qp_table;

	if (cnt > MLX4_MAX_BF_QP_RANGE && bf_qp)
		return -ENOMEM;

	uid = MLX4_QP_TABLE_ZONE_GENERAL;
	if (flags & (u8)MLX4_RESERVE_A0_QP) {
		if (bf_qp)
			uid = MLX4_QP_TABLE_ZONE_RAW_ETH;
		else
			uid = MLX4_QP_TABLE_ZONE_RSS;
	}

	*base = mlx4_zone_alloc_entries(qp_table->zones, uid, cnt, align,
					bf_qp ? MLX4_BF_QP_SKIP_MASK : 0, NULL);
	if (*base == -1)
		return -ENOMEM;

	return 0;
}

int mlx4_qp_reserve_range(struct mlx4_dev *dev, int cnt, int align,
			  int *base, u8 flags)
{
	u64 in_param = 0;
	u64 out_param;
	int err;

	/* Turn off all unsupported QP allocation flags */
	flags &= dev->caps.alloc_res_qp_mask;

	if (mlx4_is_mfunc(dev)) {
		set_param_l(&in_param, (((u32)flags) << 24) | (u32)cnt);
		set_param_h(&in_param, align);
		err = mlx4_cmd_imm(dev, in_param, &out_param,
				   RES_QP, RES_OP_RESERVE,
				   MLX4_CMD_ALLOC_RES,
				   MLX4_CMD_TIME_CLASS_A, MLX4_CMD_WRAPPED);
		if (err)
			return err;

		*base = get_param_l(&out_param);
		return 0;
	}
	return __mlx4_qp_reserve_range(dev, cnt, align, base, flags);
}
EXPORT_SYMBOL_GPL(mlx4_qp_reserve_range);

void __mlx4_qp_release_range(struct mlx4_dev *dev, int base_qpn, int cnt)
{
	struct mlx4_priv *priv = mlx4_priv(dev);
	struct mlx4_qp_table *qp_table = &priv->qp_table;

	if (mlx4_is_qp_reserved(dev, (u32) base_qpn))
		return;
	mlx4_zone_free_entries_unique(qp_table->zones, base_qpn, cnt);
}

void mlx4_qp_release_range(struct mlx4_dev *dev, int base_qpn, int cnt)
{
	u64 in_param = 0;
	int err;

	if (mlx4_is_mfunc(dev)) {
		set_param_l(&in_param, base_qpn);
		set_param_h(&in_param, cnt);
		err = mlx4_cmd(dev, in_param, RES_QP, RES_OP_RESERVE,
			       MLX4_CMD_FREE_RES,
			       MLX4_CMD_TIME_CLASS_A, MLX4_CMD_WRAPPED);
		if (err) {
			mlx4_warn(dev, "Failed to release qp range base:%d cnt:%d\n",
				  base_qpn, cnt);
		}
	} else
		 __mlx4_qp_release_range(dev, base_qpn, cnt);
}
EXPORT_SYMBOL_GPL(mlx4_qp_release_range);

int __mlx4_qp_alloc_icm(struct mlx4_dev *dev, int qpn)
{
	struct mlx4_priv *priv = mlx4_priv(dev);
	struct mlx4_qp_table *qp_table = &priv->qp_table;
	int err;

	err = mlx4_table_get(dev, &qp_table->qp_table, qpn);
	if (err)
		goto err_out;

	err = mlx4_table_get(dev, &qp_table->auxc_table, qpn);
	if (err)
		goto err_put_qp;

	err = mlx4_table_get(dev, &qp_table->altc_table, qpn);
	if (err)
		goto err_put_auxc;

	err = mlx4_table_get(dev, &qp_table->rdmarc_table, qpn);
	if (err)
		goto err_put_altc;

	err = mlx4_table_get(dev, &qp_table->cmpt_table, qpn);
	if (err)
		goto err_put_rdmarc;

	return 0;

err_put_rdmarc:
	mlx4_table_put(dev, &qp_table->rdmarc_table, qpn);

err_put_altc:
	mlx4_table_put(dev, &qp_table->altc_table, qpn);

err_put_auxc:
	mlx4_table_put(dev, &qp_table->auxc_table, qpn);

err_put_qp:
	mlx4_table_put(dev, &qp_table->qp_table, qpn);

err_out:
	return err;
}

static int mlx4_qp_alloc_icm(struct mlx4_dev *dev, int qpn)
{
	u64 param = 0;

	if (mlx4_is_mfunc(dev)) {
		set_param_l(&param, qpn);
		return mlx4_cmd_imm(dev, param, &param, RES_QP, RES_OP_MAP_ICM,
				    MLX4_CMD_ALLOC_RES, MLX4_CMD_TIME_CLASS_A,
				    MLX4_CMD_WRAPPED);
	}
	return __mlx4_qp_alloc_icm(dev, qpn);
}

void __mlx4_qp_free_icm(struct mlx4_dev *dev, int qpn)
{
	struct mlx4_priv *priv = mlx4_priv(dev);
	struct mlx4_qp_table *qp_table = &priv->qp_table;

	mlx4_table_put(dev, &qp_table->cmpt_table, qpn);
	mlx4_table_put(dev, &qp_table->rdmarc_table, qpn);
	mlx4_table_put(dev, &qp_table->altc_table, qpn);
	mlx4_table_put(dev, &qp_table->auxc_table, qpn);
	mlx4_table_put(dev, &qp_table->qp_table, qpn);
}

static void mlx4_qp_free_icm(struct mlx4_dev *dev, int qpn)
{
	u64 in_param = 0;

	if (mlx4_is_mfunc(dev)) {
		set_param_l(&in_param, qpn);
		if (mlx4_cmd(dev, in_param, RES_QP, RES_OP_MAP_ICM,
			     MLX4_CMD_FREE_RES, MLX4_CMD_TIME_CLASS_A,
			     MLX4_CMD_WRAPPED))
			mlx4_warn(dev, "Failed to free icm of qp:%d\n", qpn);
	} else
		__mlx4_qp_free_icm(dev, qpn);
}

struct mlx4_qp *mlx4_qp_lookup(struct mlx4_dev *dev, u32 qpn)
{
	struct mlx4_qp_table *qp_table = &mlx4_priv(dev)->qp_table;
	struct mlx4_qp *qp;

	spin_lock(&qp_table->lock);

	qp = __mlx4_qp_lookup(dev, qpn);

	spin_unlock(&qp_table->lock);
	return qp;
}

<<<<<<< HEAD
int mlx4_qp_alloc(struct mlx4_dev *dev, int qpn, struct mlx4_qp *qp, gfp_t gfp)
=======
int mlx4_qp_alloc(struct mlx4_dev *dev, int qpn, struct mlx4_qp *qp)
>>>>>>> a2054256
{
	struct mlx4_priv *priv = mlx4_priv(dev);
	struct mlx4_qp_table *qp_table = &priv->qp_table;
	int err;

	if (!qpn)
		return -EINVAL;

	qp->qpn = qpn;

	err = mlx4_qp_alloc_icm(dev, qpn);
	if (err)
		return err;

	spin_lock_irq(&qp_table->lock);
	err = radix_tree_insert(&dev->qp_table_tree, qp->qpn &
				(dev->caps.num_qps - 1), qp);
	spin_unlock_irq(&qp_table->lock);
	if (err)
		goto err_icm;

	atomic_set(&qp->refcount, 1);
	init_completion(&qp->free);

	return 0;

err_icm:
	mlx4_qp_free_icm(dev, qpn);
	return err;
}

EXPORT_SYMBOL_GPL(mlx4_qp_alloc);

int mlx4_update_qp(struct mlx4_dev *dev, u32 qpn,
		   enum mlx4_update_qp_attr attr,
		   struct mlx4_update_qp_params *params)
{
	struct mlx4_cmd_mailbox *mailbox;
	struct mlx4_update_qp_context *cmd;
	u64 pri_addr_path_mask = 0;
	u64 qp_mask = 0;
	int err = 0;

	if (!attr || (attr & ~MLX4_UPDATE_QP_SUPPORTED_ATTRS))
		return -EINVAL;

	mailbox = mlx4_alloc_cmd_mailbox(dev);
	if (IS_ERR(mailbox))
		return PTR_ERR(mailbox);

	cmd = (struct mlx4_update_qp_context *)mailbox->buf;

	if (attr & MLX4_UPDATE_QP_SMAC) {
		pri_addr_path_mask |= 1ULL << MLX4_UPD_QP_PATH_MASK_MAC_INDEX;
		cmd->qp_context.pri_path.grh_mylmc = params->smac_index;
	}

	if (attr & MLX4_UPDATE_QP_ETH_SRC_CHECK_MC_LB) {
		if (!(dev->caps.flags2
		      & MLX4_DEV_CAP_FLAG2_UPDATE_QP_SRC_CHECK_LB)) {
			mlx4_warn(dev,
				  "Trying to set src check LB, but it isn't supported\n");
			err = -EOPNOTSUPP;
			goto out;
		}
		pri_addr_path_mask |=
			1ULL << MLX4_UPD_QP_PATH_MASK_ETH_SRC_CHECK_MC_LB;
		if (params->flags &
		    MLX4_UPDATE_QP_PARAMS_FLAGS_ETH_CHECK_MC_LB) {
			cmd->qp_context.pri_path.fl |=
				MLX4_FL_ETH_SRC_CHECK_MC_LB;
		}
	}

	if (attr & MLX4_UPDATE_QP_VSD) {
		qp_mask |= 1ULL << MLX4_UPD_QP_MASK_VSD;
		if (params->flags & MLX4_UPDATE_QP_PARAMS_FLAGS_VSD_ENABLE)
			cmd->qp_context.param3 |= cpu_to_be32(MLX4_STRIP_VLAN);
	}

	if (attr & MLX4_UPDATE_QP_RATE_LIMIT) {
		qp_mask |= 1ULL << MLX4_UPD_QP_MASK_RATE_LIMIT;
		cmd->qp_context.rate_limit_params = cpu_to_be16((params->rate_unit << 14) | params->rate_val);
	}

	if (attr & MLX4_UPDATE_QP_QOS_VPORT) {
		if (!(dev->caps.flags2 & MLX4_DEV_CAP_FLAG2_QOS_VPP)) {
			mlx4_warn(dev, "Granular QoS per VF is not enabled\n");
			err = -EOPNOTSUPP;
			goto out;
		}

		qp_mask |= 1ULL << MLX4_UPD_QP_MASK_QOS_VPP;
		cmd->qp_context.qos_vport = params->qos_vport;
	}

	cmd->primary_addr_path_mask = cpu_to_be64(pri_addr_path_mask);
	cmd->qp_mask = cpu_to_be64(qp_mask);

	err = mlx4_cmd(dev, mailbox->dma, qpn & 0xffffff, 0,
		       MLX4_CMD_UPDATE_QP, MLX4_CMD_TIME_CLASS_A,
		       MLX4_CMD_NATIVE);
out:
	mlx4_free_cmd_mailbox(dev, mailbox);
	return err;
}
EXPORT_SYMBOL_GPL(mlx4_update_qp);

void mlx4_qp_remove(struct mlx4_dev *dev, struct mlx4_qp *qp)
{
	struct mlx4_qp_table *qp_table = &mlx4_priv(dev)->qp_table;
	unsigned long flags;

	spin_lock_irqsave(&qp_table->lock, flags);
	radix_tree_delete(&dev->qp_table_tree, qp->qpn & (dev->caps.num_qps - 1));
	spin_unlock_irqrestore(&qp_table->lock, flags);
}
EXPORT_SYMBOL_GPL(mlx4_qp_remove);

void mlx4_qp_free(struct mlx4_dev *dev, struct mlx4_qp *qp)
{
	if (atomic_dec_and_test(&qp->refcount))
		complete(&qp->free);
	wait_for_completion(&qp->free);

	mlx4_qp_free_icm(dev, qp->qpn);
}
EXPORT_SYMBOL_GPL(mlx4_qp_free);

static int mlx4_CONF_SPECIAL_QP(struct mlx4_dev *dev, u32 base_qpn)
{
	return mlx4_cmd(dev, 0, base_qpn, 0, MLX4_CMD_CONF_SPECIAL_QP,
			MLX4_CMD_TIME_CLASS_B, MLX4_CMD_NATIVE);
}

#define MLX4_QP_TABLE_RSS_ETH_PRIORITY 2
#define MLX4_QP_TABLE_RAW_ETH_PRIORITY 1
#define MLX4_QP_TABLE_RAW_ETH_SIZE     256

static int mlx4_create_zones(struct mlx4_dev *dev,
			     u32 reserved_bottom_general,
			     u32 reserved_top_general,
			     u32 reserved_bottom_rss,
			     u32 start_offset_rss,
			     u32 max_table_offset)
{
	struct mlx4_qp_table *qp_table = &mlx4_priv(dev)->qp_table;
	struct mlx4_bitmap (*bitmap)[MLX4_QP_TABLE_ZONE_NUM] = NULL;
	int bitmap_initialized = 0;
	u32 last_offset;
	int k;
	int err;

	qp_table->zones = mlx4_zone_allocator_create(MLX4_ZONE_ALLOC_FLAGS_NO_OVERLAP);

	if (NULL == qp_table->zones)
		return -ENOMEM;

	bitmap = kmalloc(sizeof(*bitmap), GFP_KERNEL);

	if (NULL == bitmap) {
		err = -ENOMEM;
		goto free_zone;
	}

	err = mlx4_bitmap_init(*bitmap + MLX4_QP_TABLE_ZONE_GENERAL, dev->caps.num_qps,
			       (1 << 23) - 1, reserved_bottom_general,
			       reserved_top_general);

	if (err)
		goto free_bitmap;

	++bitmap_initialized;

	err = mlx4_zone_add_one(qp_table->zones, *bitmap + MLX4_QP_TABLE_ZONE_GENERAL,
				MLX4_ZONE_FALLBACK_TO_HIGHER_PRIO |
				MLX4_ZONE_USE_RR, 0,
				0, qp_table->zones_uids + MLX4_QP_TABLE_ZONE_GENERAL);

	if (err)
		goto free_bitmap;

	err = mlx4_bitmap_init(*bitmap + MLX4_QP_TABLE_ZONE_RSS,
			       reserved_bottom_rss,
			       reserved_bottom_rss - 1,
			       dev->caps.reserved_qps_cnt[MLX4_QP_REGION_FW],
			       reserved_bottom_rss - start_offset_rss);

	if (err)
		goto free_bitmap;

	++bitmap_initialized;

	err = mlx4_zone_add_one(qp_table->zones, *bitmap + MLX4_QP_TABLE_ZONE_RSS,
				MLX4_ZONE_ALLOW_ALLOC_FROM_LOWER_PRIO |
				MLX4_ZONE_ALLOW_ALLOC_FROM_EQ_PRIO |
				MLX4_ZONE_USE_RR, MLX4_QP_TABLE_RSS_ETH_PRIORITY,
				0, qp_table->zones_uids + MLX4_QP_TABLE_ZONE_RSS);

	if (err)
		goto free_bitmap;

	last_offset = dev->caps.reserved_qps_cnt[MLX4_QP_REGION_FW];
	/*  We have a single zone for the A0 steering QPs area of the FW. This area
	 *  needs to be split into subareas. One set of subareas is for RSS QPs
	 *  (in which qp number bits 6 and/or 7 are set); the other set of subareas
	 *  is for RAW_ETH QPs, which require that both bits 6 and 7 are zero.
	 *  Currently, the values returned by the FW (A0 steering area starting qp number
	 *  and A0 steering area size) are such that there are only two subareas -- one
	 *  for RSS and one for RAW_ETH.
	 */
	for (k = MLX4_QP_TABLE_ZONE_RSS + 1; k < sizeof(*bitmap)/sizeof((*bitmap)[0]);
	     k++) {
		int size;
		u32 offset = start_offset_rss;
		u32 bf_mask;
		u32 requested_size;

		/* Assuming MLX4_BF_QP_SKIP_MASK is consecutive ones, this calculates
		 * a mask of all LSB bits set until (and not including) the first
		 * set bit of  MLX4_BF_QP_SKIP_MASK. For example, if MLX4_BF_QP_SKIP_MASK
		 * is 0xc0, bf_mask will be 0x3f.
		 */
		bf_mask = (MLX4_BF_QP_SKIP_MASK & ~(MLX4_BF_QP_SKIP_MASK - 1)) - 1;
		requested_size = min((u32)MLX4_QP_TABLE_RAW_ETH_SIZE, bf_mask + 1);

		if (((last_offset & MLX4_BF_QP_SKIP_MASK) &&
		     ((int)(max_table_offset - last_offset)) >=
		     roundup_pow_of_two(MLX4_BF_QP_SKIP_MASK)) ||
		    (!(last_offset & MLX4_BF_QP_SKIP_MASK) &&
		     !((last_offset + requested_size - 1) &
		       MLX4_BF_QP_SKIP_MASK)))
			size = requested_size;
		else {
			u32 candidate_offset =
				(last_offset | MLX4_BF_QP_SKIP_MASK | bf_mask) + 1;

			if (last_offset & MLX4_BF_QP_SKIP_MASK)
				last_offset = candidate_offset;

			/* From this point, the BF bits are 0 */

			if (last_offset > max_table_offset) {
				/* need to skip */
				size = -1;
			} else {
				size = min3(max_table_offset - last_offset,
					    bf_mask - (last_offset & bf_mask),
					    requested_size);
				if (size < requested_size) {
					int candidate_size;

					candidate_size = min3(
						max_table_offset - candidate_offset,
						bf_mask - (last_offset & bf_mask),
						requested_size);

					/*  We will not take this path if last_offset was
					 *  already set above to candidate_offset
					 */
					if (candidate_size > size) {
						last_offset = candidate_offset;
						size = candidate_size;
					}
				}
			}
		}

		if (size > 0) {
			/* mlx4_bitmap_alloc_range will find a contiguous range of "size"
			 * QPs in which both bits 6 and 7 are zero, because we pass it the
			 * MLX4_BF_SKIP_MASK).
			 */
			offset = mlx4_bitmap_alloc_range(
					*bitmap + MLX4_QP_TABLE_ZONE_RSS,
					size, 1,
					MLX4_BF_QP_SKIP_MASK);

			if (offset == (u32)-1) {
				err = -ENOMEM;
				break;
			}

			last_offset = offset + size;

			err = mlx4_bitmap_init(*bitmap + k, roundup_pow_of_two(size),
					       roundup_pow_of_two(size) - 1, 0,
					       roundup_pow_of_two(size) - size);
		} else {
			/* Add an empty bitmap, we'll allocate from different zones (since
			 * at least one is reserved)
			 */
			err = mlx4_bitmap_init(*bitmap + k, 1,
					       MLX4_QP_TABLE_RAW_ETH_SIZE - 1, 0,
					       0);
			mlx4_bitmap_alloc_range(*bitmap + k, 1, 1, 0);
		}

		if (err)
			break;

		++bitmap_initialized;

		err = mlx4_zone_add_one(qp_table->zones, *bitmap + k,
					MLX4_ZONE_ALLOW_ALLOC_FROM_LOWER_PRIO |
					MLX4_ZONE_ALLOW_ALLOC_FROM_EQ_PRIO |
					MLX4_ZONE_USE_RR, MLX4_QP_TABLE_RAW_ETH_PRIORITY,
					offset, qp_table->zones_uids + k);

		if (err)
			break;
	}

	if (err)
		goto free_bitmap;

	qp_table->bitmap_gen = *bitmap;

	return err;

free_bitmap:
	for (k = 0; k < bitmap_initialized; k++)
		mlx4_bitmap_cleanup(*bitmap + k);
	kfree(bitmap);
free_zone:
	mlx4_zone_allocator_destroy(qp_table->zones);
	return err;
}

static void mlx4_cleanup_qp_zones(struct mlx4_dev *dev)
{
	struct mlx4_qp_table *qp_table = &mlx4_priv(dev)->qp_table;

	if (qp_table->zones) {
		int i;

		for (i = 0;
		     i < sizeof(qp_table->zones_uids)/sizeof(qp_table->zones_uids[0]);
		     i++) {
			struct mlx4_bitmap *bitmap =
				mlx4_zone_get_bitmap(qp_table->zones,
						     qp_table->zones_uids[i]);

			mlx4_zone_remove_one(qp_table->zones, qp_table->zones_uids[i]);
			if (NULL == bitmap)
				continue;

			mlx4_bitmap_cleanup(bitmap);
		}
		mlx4_zone_allocator_destroy(qp_table->zones);
		kfree(qp_table->bitmap_gen);
		qp_table->bitmap_gen = NULL;
		qp_table->zones = NULL;
	}
}

int mlx4_init_qp_table(struct mlx4_dev *dev)
{
	struct mlx4_qp_table *qp_table = &mlx4_priv(dev)->qp_table;
	int err;
	int reserved_from_top = 0;
	int reserved_from_bot;
	int k;
	int fixed_reserved_from_bot_rv = 0;
	int bottom_reserved_for_rss_bitmap;
	u32 max_table_offset = dev->caps.dmfs_high_rate_qpn_base +
			dev->caps.dmfs_high_rate_qpn_range;

	spin_lock_init(&qp_table->lock);
	INIT_RADIX_TREE(&dev->qp_table_tree, GFP_ATOMIC);
	if (mlx4_is_slave(dev))
		return 0;

	/* We reserve 2 extra QPs per port for the special QPs.  The
	 * block of special QPs must be aligned to a multiple of 8, so
	 * round up.
	 *
	 * We also reserve the MSB of the 24-bit QP number to indicate
	 * that a QP is an XRC QP.
	 */
	for (k = 0; k <= MLX4_QP_REGION_BOTTOM; k++)
		fixed_reserved_from_bot_rv += dev->caps.reserved_qps_cnt[k];

	if (fixed_reserved_from_bot_rv < max_table_offset)
		fixed_reserved_from_bot_rv = max_table_offset;

	/* We reserve at least 1 extra for bitmaps that we don't have enough space for*/
	bottom_reserved_for_rss_bitmap =
		roundup_pow_of_two(fixed_reserved_from_bot_rv + 1);
	dev->phys_caps.base_sqpn = ALIGN(bottom_reserved_for_rss_bitmap, 8);

	{
		int sort[MLX4_NUM_QP_REGION];
		int i, j;
		int last_base = dev->caps.num_qps;

		for (i = 1; i < MLX4_NUM_QP_REGION; ++i)
			sort[i] = i;

		for (i = MLX4_NUM_QP_REGION; i > MLX4_QP_REGION_BOTTOM; --i) {
			for (j = MLX4_QP_REGION_BOTTOM + 2; j < i; ++j) {
				if (dev->caps.reserved_qps_cnt[sort[j]] >
				    dev->caps.reserved_qps_cnt[sort[j - 1]])
					swap(sort[j], sort[j - 1]);
			}
		}

		for (i = MLX4_QP_REGION_BOTTOM + 1; i < MLX4_NUM_QP_REGION; ++i) {
			last_base -= dev->caps.reserved_qps_cnt[sort[i]];
			dev->caps.reserved_qps_base[sort[i]] = last_base;
			reserved_from_top +=
				dev->caps.reserved_qps_cnt[sort[i]];
		}
	}

       /* Reserve 8 real SQPs in both native and SRIOV modes.
	* In addition, in SRIOV mode, reserve 8 proxy SQPs per function
	* (for all PFs and VFs), and 8 corresponding tunnel QPs.
	* Each proxy SQP works opposite its own tunnel QP.
	*
	* The QPs are arranged as follows:
	* a. 8 real SQPs
	* b. All the proxy SQPs (8 per function)
	* c. All the tunnel QPs (8 per function)
	*/
	reserved_from_bot = mlx4_num_reserved_sqps(dev);
	if (reserved_from_bot + reserved_from_top > dev->caps.num_qps) {
		mlx4_err(dev, "Number of reserved QPs is higher than number of QPs\n");
		return -EINVAL;
	}

	err = mlx4_create_zones(dev, reserved_from_bot, reserved_from_bot,
				bottom_reserved_for_rss_bitmap,
				fixed_reserved_from_bot_rv,
				max_table_offset);

	if (err)
		return err;

	if (mlx4_is_mfunc(dev)) {
		/* for PPF use */
		dev->phys_caps.base_proxy_sqpn = dev->phys_caps.base_sqpn + 8;
		dev->phys_caps.base_tunnel_sqpn = dev->phys_caps.base_sqpn + 8 + 8 * MLX4_MFUNC_MAX;

		/* In mfunc, calculate proxy and tunnel qp offsets for the PF here,
		 * since the PF does not call mlx4_slave_caps */
		dev->caps.qp0_tunnel = kcalloc(dev->caps.num_ports, sizeof (u32), GFP_KERNEL);
		dev->caps.qp0_proxy = kcalloc(dev->caps.num_ports, sizeof (u32), GFP_KERNEL);
		dev->caps.qp1_tunnel = kcalloc(dev->caps.num_ports, sizeof (u32), GFP_KERNEL);
		dev->caps.qp1_proxy = kcalloc(dev->caps.num_ports, sizeof (u32), GFP_KERNEL);

		if (!dev->caps.qp0_tunnel || !dev->caps.qp0_proxy ||
		    !dev->caps.qp1_tunnel || !dev->caps.qp1_proxy) {
			err = -ENOMEM;
			goto err_mem;
		}

		for (k = 0; k < dev->caps.num_ports; k++) {
			dev->caps.qp0_proxy[k] = dev->phys_caps.base_proxy_sqpn +
				8 * mlx4_master_func_num(dev) + k;
			dev->caps.qp0_tunnel[k] = dev->caps.qp0_proxy[k] + 8 * MLX4_MFUNC_MAX;
			dev->caps.qp1_proxy[k] = dev->phys_caps.base_proxy_sqpn +
				8 * mlx4_master_func_num(dev) + MLX4_MAX_PORTS + k;
			dev->caps.qp1_tunnel[k] = dev->caps.qp1_proxy[k] + 8 * MLX4_MFUNC_MAX;
		}
	}


	err = mlx4_CONF_SPECIAL_QP(dev, dev->phys_caps.base_sqpn);
	if (err)
		goto err_mem;

	return err;

err_mem:
	kfree(dev->caps.qp0_tunnel);
	kfree(dev->caps.qp0_proxy);
	kfree(dev->caps.qp1_tunnel);
	kfree(dev->caps.qp1_proxy);
	dev->caps.qp0_tunnel = dev->caps.qp0_proxy =
		dev->caps.qp1_tunnel = dev->caps.qp1_proxy = NULL;
	mlx4_cleanup_qp_zones(dev);
	return err;
}

void mlx4_cleanup_qp_table(struct mlx4_dev *dev)
{
	if (mlx4_is_slave(dev))
		return;

	mlx4_CONF_SPECIAL_QP(dev, 0);

	mlx4_cleanup_qp_zones(dev);
}

int mlx4_qp_query(struct mlx4_dev *dev, struct mlx4_qp *qp,
		  struct mlx4_qp_context *context)
{
	struct mlx4_cmd_mailbox *mailbox;
	int err;

	mailbox = mlx4_alloc_cmd_mailbox(dev);
	if (IS_ERR(mailbox))
		return PTR_ERR(mailbox);

	err = mlx4_cmd_box(dev, 0, mailbox->dma, qp->qpn, 0,
			   MLX4_CMD_QUERY_QP, MLX4_CMD_TIME_CLASS_A,
			   MLX4_CMD_WRAPPED);
	if (!err)
		memcpy(context, mailbox->buf + 8, sizeof *context);

	mlx4_free_cmd_mailbox(dev, mailbox);
	return err;
}
EXPORT_SYMBOL_GPL(mlx4_qp_query);

int mlx4_qp_to_ready(struct mlx4_dev *dev, struct mlx4_mtt *mtt,
		     struct mlx4_qp_context *context,
		     struct mlx4_qp *qp, enum mlx4_qp_state *qp_state)
{
	int err;
	int i;
	enum mlx4_qp_state states[] = {
		MLX4_QP_STATE_RST,
		MLX4_QP_STATE_INIT,
		MLX4_QP_STATE_RTR,
		MLX4_QP_STATE_RTS
	};

	for (i = 0; i < ARRAY_SIZE(states) - 1; i++) {
		context->flags &= cpu_to_be32(~(0xf << 28));
		context->flags |= cpu_to_be32(states[i + 1] << 28);
		if (states[i + 1] != MLX4_QP_STATE_RTR)
			context->params2 &= ~MLX4_QP_BIT_FPP;
		err = mlx4_qp_modify(dev, mtt, states[i], states[i + 1],
				     context, 0, 0, qp);
		if (err) {
			mlx4_err(dev, "Failed to bring QP to state: %d with error: %d\n",
				 states[i + 1], err);
			return err;
		}

		*qp_state = states[i + 1];
	}

	return 0;
}
EXPORT_SYMBOL_GPL(mlx4_qp_to_ready);

u16 mlx4_qp_roce_entropy(struct mlx4_dev *dev, u32 qpn)
{
	struct mlx4_qp_context context;
	struct mlx4_qp qp;
	int err;

	qp.qpn = qpn;
	err = mlx4_qp_query(dev, &qp, &context);
	if (!err) {
		u32 dest_qpn = be32_to_cpu(context.remote_qpn) & 0xffffff;
		u16 folded_dst = folded_qp(dest_qpn);
		u16 folded_src = folded_qp(qpn);

		return (dest_qpn != qpn) ?
			((folded_dst ^ folded_src) | 0xC000) :
			folded_src | 0xC000;
	}
	return 0xdead;
}<|MERGE_RESOLUTION|>--- conflicted
+++ resolved
@@ -397,11 +397,7 @@
 	return qp;
 }
 
-<<<<<<< HEAD
-int mlx4_qp_alloc(struct mlx4_dev *dev, int qpn, struct mlx4_qp *qp, gfp_t gfp)
-=======
 int mlx4_qp_alloc(struct mlx4_dev *dev, int qpn, struct mlx4_qp *qp)
->>>>>>> a2054256
 {
 	struct mlx4_priv *priv = mlx4_priv(dev);
 	struct mlx4_qp_table *qp_table = &priv->qp_table;
