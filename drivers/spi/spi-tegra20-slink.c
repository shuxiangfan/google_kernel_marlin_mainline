--- conflicted
+++ resolved
@@ -1182,12 +1182,7 @@
 }
 #endif
 
-<<<<<<< HEAD
-#ifdef CONFIG_PM
-static int tegra_slink_runtime_suspend(struct device *dev)
-=======
 static int __maybe_unused tegra_slink_runtime_suspend(struct device *dev)
->>>>>>> 6195eb15
 {
 	struct spi_master *master = dev_get_drvdata(dev);
 	struct tegra_slink_data *tspi = spi_master_get_devdata(master);
@@ -1212,7 +1207,6 @@
 	}
 	return 0;
 }
-#endif /* CONFIG_PM */
 
 static const struct dev_pm_ops slink_pm_ops = {
 	SET_RUNTIME_PM_OPS(tegra_slink_runtime_suspend,
