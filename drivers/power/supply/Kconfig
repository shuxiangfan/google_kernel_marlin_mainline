--- conflicted
+++ resolved
@@ -899,8 +899,6 @@
 	  adds support for battery fuel gauging and state of charge of
 	  battery connected to the fuel gauge.
 
-<<<<<<< HEAD
-=======
 config BATTERY_UG3105
 	tristate "uPI uG3105 battery monitor driver"
 	depends on I2C
@@ -916,5 +914,4 @@
 	  device is off or suspended, the functionality of this driver is
 	  limited to reporting capacity only.
 
->>>>>>> 6e4d037b
 endif # POWER_SUPPLY