/* SPDX-License-Identifier: GPL-2.0 OR MIT */
/**************************************************************************
 *
 * Copyright (c) 2006-2009 VMware, Inc., Palo Alto, CA., USA
 * All Rights Reserved.
 *
 * Permission is hereby granted, free of charge, to any person obtaining a
 * copy of this software and associated documentation files (the
 * "Software"), to deal in the Software without restriction, including
 * without limitation the rights to use, copy, modify, merge, publish,
 * distribute, sub license, and/or sell copies of the Software, and to
 * permit persons to whom the Software is furnished to do so, subject to
 * the following conditions:
 *
 * The above copyright notice and this permission notice (including the
 * next paragraph) shall be included in all copies or substantial portions
 * of the Software.
 *
 * THE SOFTWARE IS PROVIDED "AS IS", WITHOUT WARRANTY OF ANY KIND, EXPRESS OR
 * IMPLIED, INCLUDING BUT NOT LIMITED TO THE WARRANTIES OF MERCHANTABILITY,
 * FITNESS FOR A PARTICULAR PURPOSE AND NON-INFRINGEMENT. IN NO EVENT SHALL
 * THE COPYRIGHT HOLDERS, AUTHORS AND/OR ITS SUPPLIERS BE LIABLE FOR ANY CLAIM,
 * DAMAGES OR OTHER LIABILITY, WHETHER IN AN ACTION OF CONTRACT, TORT OR
 * OTHERWISE, ARISING FROM, OUT OF OR IN CONNECTION WITH THE SOFTWARE OR THE
 * USE OR OTHER DEALINGS IN THE SOFTWARE.
 *
 **************************************************************************/

#include <drm/ttm/ttm_execbuf_util.h>
#include <drm/ttm/ttm_bo_driver.h>
#include <drm/ttm/ttm_placement.h>
#include <linux/wait.h>
#include <linux/sched.h>
#include <linux/module.h>

static void ttm_eu_backoff_reservation_reverse(struct list_head *list,
					      struct ttm_validate_buffer *entry)
{
	list_for_each_entry_continue_reverse(entry, list, head) {
		struct ttm_buffer_object *bo = entry->bo;

		reservation_object_unlock(bo->resv);
	}
}

static void ttm_eu_del_from_lru_locked(struct list_head *list)
{
	struct ttm_validate_buffer *entry;

	list_for_each_entry(entry, list, head) {
		struct ttm_buffer_object *bo = entry->bo;
		ttm_bo_del_from_lru(bo);
	}
}

void ttm_eu_backoff_reservation(struct ww_acquire_ctx *ticket,
				struct list_head *list)
{
	struct ttm_validate_buffer *entry;
	struct ttm_bo_global *glob;

	if (list_empty(list))
		return;

	entry = list_first_entry(list, struct ttm_validate_buffer, head);
	glob = entry->bo->bdev->glob;

	spin_lock(&glob->lru_lock);
	list_for_each_entry(entry, list, head) {
		struct ttm_buffer_object *bo = entry->bo;

		ttm_bo_add_to_lru(bo);
		reservation_object_unlock(bo->resv);
	}
	spin_unlock(&glob->lru_lock);

	if (ticket)
		ww_acquire_fini(ticket);
}
EXPORT_SYMBOL(ttm_eu_backoff_reservation);

/*
 * Reserve buffers for validation.
 *
 * If a buffer in the list is marked for CPU access, we back off and
 * wait for that buffer to become free for GPU access.
 *
 * If a buffer is reserved for another validation, the validator with
 * the highest validation sequence backs off and waits for that buffer
 * to become unreserved. This prevents deadlocks when validating multiple
 * buffers in different orders.
 */

int ttm_eu_reserve_buffers(struct ww_acquire_ctx *ticket,
			   struct list_head *list, bool intr,
			   struct list_head *dups)
{
	struct ttm_bo_global *glob;
	struct ttm_validate_buffer *entry;
	int ret;

	if (list_empty(list))
		return 0;

	entry = list_first_entry(list, struct ttm_validate_buffer, head);
	glob = entry->bo->bdev->glob;

	if (ticket)
		ww_acquire_init(ticket, &reservation_ww_class);

	list_for_each_entry(entry, list, head) {
		struct ttm_buffer_object *bo = entry->bo;

		ret = __ttm_bo_reserve(bo, intr, (ticket == NULL), ticket);
		if (!ret && unlikely(atomic_read(&bo->cpu_writers) > 0)) {
			reservation_object_unlock(bo->resv);

			ret = -EBUSY;

		} else if (ret == -EALREADY && dups) {
			struct ttm_validate_buffer *safe = entry;
			entry = list_prev_entry(entry, head);
			list_del(&safe->head);
			list_add(&safe->head, dups);
			continue;
		}

		if (!ret) {
			if (!entry->num_shared)
				continue;

			ret = reservation_object_reserve_shared(bo->resv,
								entry->num_shared);
			if (!ret)
				continue;
		}

		/* uh oh, we lost out, drop every reservation and try
		 * to only reserve this buffer, then start over if
		 * this succeeds.
		 */
		ttm_eu_backoff_reservation_reverse(list, entry);

		if (ret == -EDEADLK) {
			if (intr) {
				ret = ww_mutex_lock_slow_interruptible(&bo->resv->lock,
								       ticket);
			} else {
				ww_mutex_lock_slow(&bo->resv->lock, ticket);
				ret = 0;
			}
		}

		if (!ret && entry->num_shared)
			ret = reservation_object_reserve_shared(bo->resv,
								entry->num_shared);

		if (unlikely(ret != 0)) {
			if (ret == -EINTR)
				ret = -ERESTARTSYS;
			if (ticket) {
				ww_acquire_done(ticket);
				ww_acquire_fini(ticket);
			}
			return ret;
		}

		/* move this item to the front of the list,
		 * forces correct iteration of the loop without keeping track
		 */
		list_del(&entry->head);
		list_add(&entry->head, list);
	}

	if (ticket)
		ww_acquire_done(ticket);
	spin_lock(&glob->lru_lock);
	ttm_eu_del_from_lru_locked(list);
	spin_unlock(&glob->lru_lock);
	return 0;
}
EXPORT_SYMBOL(ttm_eu_reserve_buffers);

void ttm_eu_fence_buffer_objects(struct ww_acquire_ctx *ticket,
				 struct list_head *list,
				 struct dma_fence *fence)
{
	struct ttm_validate_buffer *entry;
	struct ttm_buffer_object *bo;
	struct ttm_bo_global *glob;
<<<<<<< HEAD
	struct ttm_bo_device *bdev;
=======
>>>>>>> 0ecfebd2

	if (list_empty(list))
		return;

	bo = list_first_entry(list, struct ttm_validate_buffer, head)->bo;
<<<<<<< HEAD
	bdev = bo->bdev;
=======
>>>>>>> 0ecfebd2
	glob = bo->bdev->glob;

	spin_lock(&glob->lru_lock);

	list_for_each_entry(entry, list, head) {
		bo = entry->bo;
		if (entry->num_shared)
			reservation_object_add_shared_fence(bo->resv, fence);
		else
			reservation_object_add_excl_fence(bo->resv, fence);
		ttm_bo_add_to_lru(bo);
		reservation_object_unlock(bo->resv);
	}
	spin_unlock(&glob->lru_lock);
	if (ticket)
		ww_acquire_fini(ticket);
}
EXPORT_SYMBOL(ttm_eu_fence_buffer_objects);<|MERGE_RESOLUTION|>--- conflicted
+++ resolved
@@ -188,19 +188,11 @@
 	struct ttm_validate_buffer *entry;
 	struct ttm_buffer_object *bo;
 	struct ttm_bo_global *glob;
-<<<<<<< HEAD
-	struct ttm_bo_device *bdev;
-=======
->>>>>>> 0ecfebd2
 
 	if (list_empty(list))
 		return;
 
 	bo = list_first_entry(list, struct ttm_validate_buffer, head)->bo;
-<<<<<<< HEAD
-	bdev = bo->bdev;
-=======
->>>>>>> 0ecfebd2
 	glob = bo->bdev->glob;
 
 	spin_lock(&glob->lru_lock);
