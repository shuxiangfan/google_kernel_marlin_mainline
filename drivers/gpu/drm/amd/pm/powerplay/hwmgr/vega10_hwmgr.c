--- conflicted
+++ resolved
@@ -4639,8 +4639,6 @@
 
 	int i, now, size = 0, count = 0;
 
-	phm_get_sysfs_buf(&buf, &size);
-
 	switch (type) {
 	case PP_SCLK:
 		if (data->registry_data.sclk_dpm_key_disabled)
@@ -4721,11 +4719,7 @@
 
 	case OD_SCLK:
 		if (hwmgr->od_enabled) {
-<<<<<<< HEAD
-			size += sysfs_emit_at(buf, size, "%s:\n", "OD_SCLK");
-=======
 			size += sprintf(buf + size, "%s:\n", "OD_SCLK");
->>>>>>> 8590222e
 			podn_vdd_dep = &data->odn_dpm_table.vdd_dep_on_sclk;
 			for (i = 0; i < podn_vdd_dep->count; i++)
 				size += sprintf(buf + size, "%d: %10uMhz %10umV\n",
@@ -4735,11 +4729,7 @@
 		break;
 	case OD_MCLK:
 		if (hwmgr->od_enabled) {
-<<<<<<< HEAD
-			size += sysfs_emit_at(buf, size, "%s:\n", "OD_MCLK");
-=======
 			size += sprintf(buf + size, "%s:\n", "OD_MCLK");
->>>>>>> 8590222e
 			podn_vdd_dep = &data->odn_dpm_table.vdd_dep_on_mclk;
 			for (i = 0; i < podn_vdd_dep->count; i++)
 				size += sprintf(buf + size, "%d: %10uMhz %10umV\n",
@@ -4749,13 +4739,8 @@
 		break;
 	case OD_RANGE:
 		if (hwmgr->od_enabled) {
-<<<<<<< HEAD
-			size += sysfs_emit_at(buf, size, "%s:\n", "OD_RANGE");
-			size += sysfs_emit_at(buf, size, "SCLK: %7uMHz %10uMHz\n",
-=======
 			size += sprintf(buf + size, "%s:\n", "OD_RANGE");
 			size += sprintf(buf + size, "SCLK: %7uMHz %10uMHz\n",
->>>>>>> 8590222e
 				data->golden_dpm_table.gfx_table.dpm_levels[0].value/100,
 				hwmgr->platform_descriptor.overdriveLimit.engineClock/100);
 			size += sprintf(buf + size, "MCLK: %7uMHz %10uMHz\n",
