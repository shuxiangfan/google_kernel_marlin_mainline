/*
 * Network block device - make block devices work over TCP
 *
 * Note that you can not swap over this thing, yet. Seems to work but
 * deadlocks sometimes - you can not swap over TCP in general.
 * 
 * Copyright 1997-2000, 2008 Pavel Machek <pavel@ucw.cz>
 * Parts copyright 2001 Steven Whitehouse <steve@chygwyn.com>
 *
 * This file is released under GPLv2 or later.
 *
 * (part of code stolen from loop.c)
 */

#include <linux/major.h>

#include <linux/blkdev.h>
#include <linux/module.h>
#include <linux/init.h>
#include <linux/sched.h>
#include <linux/fs.h>
#include <linux/bio.h>
#include <linux/stat.h>
#include <linux/errno.h>
#include <linux/file.h>
#include <linux/ioctl.h>
#include <linux/mutex.h>
#include <linux/compiler.h>
#include <linux/err.h>
#include <linux/kernel.h>
#include <linux/slab.h>
#include <net/sock.h>
#include <linux/net.h>
#include <linux/kthread.h>
#include <linux/types.h>
#include <linux/debugfs.h>
#include <linux/blk-mq.h>

#include <linux/uaccess.h>
#include <asm/types.h>

#include <linux/nbd.h>

static DEFINE_IDR(nbd_index_idr);
static DEFINE_MUTEX(nbd_index_mutex);

struct nbd_sock {
	struct socket *sock;
	struct mutex tx_lock;
};

#define NBD_TIMEDOUT			0
#define NBD_DISCONNECT_REQUESTED	1
#define NBD_DISCONNECTED		2
#define NBD_RUNNING			3

struct nbd_device {
	u32 flags;
	unsigned long runtime_flags;
	struct nbd_sock **socks;
	int magic;

	struct blk_mq_tag_set tag_set;

	struct mutex config_lock;
	struct gendisk *disk;
	int num_connections;
	atomic_t recv_threads;
	wait_queue_head_t recv_wq;
	loff_t blksize;
	loff_t bytesize;

	struct task_struct *task_recv;
	struct task_struct *task_setup;

#if IS_ENABLED(CONFIG_DEBUG_FS)
	struct dentry *dbg_dir;
#endif
};

struct nbd_cmd {
	struct nbd_device *nbd;
	struct completion send_complete;
};

#if IS_ENABLED(CONFIG_DEBUG_FS)
static struct dentry *nbd_dbg_dir;
#endif

#define nbd_name(nbd) ((nbd)->disk->disk_name)

#define NBD_MAGIC 0x68797548

static unsigned int nbds_max = 16;
static int max_part;
static struct workqueue_struct *recv_workqueue;
static int part_shift;

static int nbd_dev_dbg_init(struct nbd_device *nbd);
static void nbd_dev_dbg_close(struct nbd_device *nbd);


static inline struct device *nbd_to_dev(struct nbd_device *nbd)
{
	return disk_to_dev(nbd->disk);
}

static bool nbd_is_connected(struct nbd_device *nbd)
{
	return !!nbd->task_recv;
}

static const char *nbdcmd_to_ascii(int cmd)
{
	switch (cmd) {
	case  NBD_CMD_READ: return "read";
	case NBD_CMD_WRITE: return "write";
	case  NBD_CMD_DISC: return "disconnect";
	case NBD_CMD_FLUSH: return "flush";
	case  NBD_CMD_TRIM: return "trim/discard";
	}
	return "invalid";
}

static int nbd_size_clear(struct nbd_device *nbd, struct block_device *bdev)
{
	bd_set_size(bdev, 0);
	set_capacity(nbd->disk, 0);
	kobject_uevent(&nbd_to_dev(nbd)->kobj, KOBJ_CHANGE);

	return 0;
}

static void nbd_size_update(struct nbd_device *nbd, struct block_device *bdev)
{
	blk_queue_logical_block_size(nbd->disk->queue, nbd->blksize);
	blk_queue_physical_block_size(nbd->disk->queue, nbd->blksize);
	bd_set_size(bdev, nbd->bytesize);
	set_capacity(nbd->disk, nbd->bytesize >> 9);
	kobject_uevent(&nbd_to_dev(nbd)->kobj, KOBJ_CHANGE);
}

static void nbd_size_set(struct nbd_device *nbd, struct block_device *bdev,
			loff_t blocksize, loff_t nr_blocks)
{
	nbd->blksize = blocksize;
	nbd->bytesize = blocksize * nr_blocks;
	if (nbd_is_connected(nbd))
		nbd_size_update(nbd, bdev);
}

static void nbd_end_request(struct nbd_cmd *cmd)
{
	struct nbd_device *nbd = cmd->nbd;
	struct request *req = blk_mq_rq_from_pdu(cmd);
	int error = req->errors ? -EIO : 0;

	dev_dbg(nbd_to_dev(nbd), "request %p: %s\n", cmd,
		error ? "failed" : "done");

	blk_mq_complete_request(req, error);
}

/*
 * Forcibly shutdown the socket causing all listeners to error
 */
static void sock_shutdown(struct nbd_device *nbd)
{
	int i;

	if (nbd->num_connections == 0)
		return;
	if (test_and_set_bit(NBD_DISCONNECTED, &nbd->runtime_flags))
		return;

	for (i = 0; i < nbd->num_connections; i++) {
		struct nbd_sock *nsock = nbd->socks[i];
		mutex_lock(&nsock->tx_lock);
		kernel_sock_shutdown(nsock->sock, SHUT_RDWR);
		mutex_unlock(&nsock->tx_lock);
	}
	dev_warn(disk_to_dev(nbd->disk), "shutting down sockets\n");
}

static enum blk_eh_timer_return nbd_xmit_timeout(struct request *req,
						 bool reserved)
{
	struct nbd_cmd *cmd = blk_mq_rq_to_pdu(req);
	struct nbd_device *nbd = cmd->nbd;

	dev_err(nbd_to_dev(nbd), "Connection timed out, shutting down connection\n");
	set_bit(NBD_TIMEDOUT, &nbd->runtime_flags);
	req->errors++;

	mutex_lock(&nbd->config_lock);
	sock_shutdown(nbd);
	mutex_unlock(&nbd->config_lock);
	return BLK_EH_HANDLED;
}

/*
 *  Send or receive packet.
 */
static int sock_xmit(struct nbd_device *nbd, int index, int send,
		     struct iov_iter *iter, int msg_flags)
{
	struct socket *sock = nbd->socks[index]->sock;
	int result;
	struct msghdr msg;
	unsigned long pflags = current->flags;

	if (unlikely(!sock)) {
		dev_err_ratelimited(disk_to_dev(nbd->disk),
			"Attempted %s on closed socket in sock_xmit\n",
			(send ? "send" : "recv"));
		return -EINVAL;
	}

	msg.msg_iter = *iter;

	current->flags |= PF_MEMALLOC;
	do {
		sock->sk->sk_allocation = GFP_NOIO | __GFP_MEMALLOC;
		msg.msg_name = NULL;
		msg.msg_namelen = 0;
		msg.msg_control = NULL;
		msg.msg_controllen = 0;
		msg.msg_flags = msg_flags | MSG_NOSIGNAL;

		if (send)
			result = sock_sendmsg(sock, &msg);
		else
			result = sock_recvmsg(sock, &msg, msg.msg_flags);

		if (result <= 0) {
			if (result == 0)
				result = -EPIPE; /* short read */
			break;
		}
	} while (msg_data_left(&msg));

	tsk_restore_flags(current, pflags, PF_MEMALLOC);

	return result;
}

/* always call with the tx_lock held */
static int nbd_send_cmd(struct nbd_device *nbd, struct nbd_cmd *cmd, int index)
{
	struct request *req = blk_mq_rq_from_pdu(cmd);
<<<<<<< HEAD
	int result;
	struct nbd_request request;
=======
	int result, flags;
	struct nbd_request request = {.magic = htonl(NBD_REQUEST_MAGIC)};
	struct kvec iov = {.iov_base = &request, .iov_len = sizeof(request)};
	struct iov_iter from;
>>>>>>> 4038a2a3
	unsigned long size = blk_rq_bytes(req);
	struct bio *bio;
	u32 type;
	u32 tag = blk_mq_unique_tag(req);

<<<<<<< HEAD
	switch (req_op(req)) {
	case REQ_OP_DISCARD:
=======
	iov_iter_kvec(&from, WRITE | ITER_KVEC, &iov, 1, sizeof(request));

	if (req_op(req) == REQ_OP_DISCARD)
>>>>>>> 4038a2a3
		type = NBD_CMD_TRIM;
		break;
	case REQ_OP_FLUSH:
		type = NBD_CMD_FLUSH;
		break;
	case REQ_OP_WRITE:
		type = NBD_CMD_WRITE;
		break;
	case REQ_OP_READ:
		type = NBD_CMD_READ;
		break;
	default:
		return -EIO;
	}

	if (rq_data_dir(req) == WRITE &&
	    (nbd->flags & NBD_FLAG_READ_ONLY)) {
		dev_err_ratelimited(disk_to_dev(nbd->disk),
				    "Write on read-only\n");
		return -EIO;
	}

	request.type = htonl(type);
	if (type != NBD_CMD_FLUSH) {
		request.from = cpu_to_be64((u64)blk_rq_pos(req) << 9);
		request.len = htonl(size);
	}
	memcpy(request.handle, &tag, sizeof(tag));

	dev_dbg(nbd_to_dev(nbd), "request %p: sending control (%s@%llu,%uB)\n",
		cmd, nbdcmd_to_ascii(type),
		(unsigned long long)blk_rq_pos(req) << 9, blk_rq_bytes(req));
	result = sock_xmit(nbd, index, 1, &from,
			(type == NBD_CMD_WRITE) ? MSG_MORE : 0);
	if (result <= 0) {
		dev_err_ratelimited(disk_to_dev(nbd->disk),
			"Send control failed (result %d)\n", result);
		return -EIO;
	}

	if (type != NBD_CMD_WRITE)
		return 0;

	bio = req->bio;
	while (bio) {
		struct bio *next = bio->bi_next;
		struct bvec_iter iter;
		struct bio_vec bvec;

		bio_for_each_segment(bvec, bio, iter) {
			bool is_last = !next && bio_iter_last(bvec, iter);
			int flags = is_last ? 0 : MSG_MORE;

			dev_dbg(nbd_to_dev(nbd), "request %p: sending %d bytes data\n",
				cmd, bvec.bv_len);
			iov_iter_bvec(&from, ITER_BVEC | WRITE,
				      &bvec, 1, bvec.bv_len);
			result = sock_xmit(nbd, index, 1, &from, flags);
			if (result <= 0) {
				dev_err(disk_to_dev(nbd->disk),
					"Send data failed (result %d)\n",
					result);
				return -EIO;
			}
			/*
			 * The completion might already have come in,
			 * so break for the last one instead of letting
			 * the iterator do it. This prevents use-after-free
			 * of the bio.
			 */
			if (is_last)
				break;
		}
		bio = next;
	}
	return 0;
}

/* NULL returned = something went wrong, inform userspace */
static struct nbd_cmd *nbd_read_stat(struct nbd_device *nbd, int index)
{
	int result;
	struct nbd_reply reply;
	struct nbd_cmd *cmd;
	struct request *req = NULL;
	u16 hwq;
	u32 tag;
	struct kvec iov = {.iov_base = &reply, .iov_len = sizeof(reply)};
	struct iov_iter to;

	reply.magic = 0;
	iov_iter_kvec(&to, READ | ITER_KVEC, &iov, 1, sizeof(reply));
	result = sock_xmit(nbd, index, 0, &to, MSG_WAITALL);
	if (result <= 0) {
		if (!test_bit(NBD_DISCONNECTED, &nbd->runtime_flags) &&
		    !test_bit(NBD_DISCONNECT_REQUESTED, &nbd->runtime_flags))
			dev_err(disk_to_dev(nbd->disk),
				"Receive control failed (result %d)\n", result);
		return ERR_PTR(result);
	}

	if (ntohl(reply.magic) != NBD_REPLY_MAGIC) {
		dev_err(disk_to_dev(nbd->disk), "Wrong magic (0x%lx)\n",
				(unsigned long)ntohl(reply.magic));
		return ERR_PTR(-EPROTO);
	}

	memcpy(&tag, reply.handle, sizeof(u32));

	hwq = blk_mq_unique_tag_to_hwq(tag);
	if (hwq < nbd->tag_set.nr_hw_queues)
		req = blk_mq_tag_to_rq(nbd->tag_set.tags[hwq],
				       blk_mq_unique_tag_to_tag(tag));
	if (!req || !blk_mq_request_started(req)) {
		dev_err(disk_to_dev(nbd->disk), "Unexpected reply (%d) %p\n",
			tag, req);
		return ERR_PTR(-ENOENT);
	}
	cmd = blk_mq_rq_to_pdu(req);
	if (ntohl(reply.error)) {
		dev_err(disk_to_dev(nbd->disk), "Other side returned error (%d)\n",
			ntohl(reply.error));
		req->errors++;
		return cmd;
	}

	dev_dbg(nbd_to_dev(nbd), "request %p: got reply\n", cmd);
	if (rq_data_dir(req) != WRITE) {
		struct req_iterator iter;
		struct bio_vec bvec;

		rq_for_each_segment(bvec, req, iter) {
			iov_iter_bvec(&to, ITER_BVEC | READ,
				      &bvec, 1, bvec.bv_len);
			result = sock_xmit(nbd, index, 0, &to, MSG_WAITALL);
			if (result <= 0) {
				dev_err(disk_to_dev(nbd->disk), "Receive data failed (result %d)\n",
					result);
				req->errors++;
				return cmd;
			}
			dev_dbg(nbd_to_dev(nbd), "request %p: got %d bytes data\n",
				cmd, bvec.bv_len);
		}
	} else {
		/* See the comment in nbd_queue_rq. */
		wait_for_completion(&cmd->send_complete);
	}
	return cmd;
}

static ssize_t pid_show(struct device *dev,
			struct device_attribute *attr, char *buf)
{
	struct gendisk *disk = dev_to_disk(dev);
	struct nbd_device *nbd = (struct nbd_device *)disk->private_data;

	return sprintf(buf, "%d\n", task_pid_nr(nbd->task_recv));
}

static struct device_attribute pid_attr = {
	.attr = { .name = "pid", .mode = S_IRUGO},
	.show = pid_show,
};

struct recv_thread_args {
	struct work_struct work;
	struct nbd_device *nbd;
	int index;
};

static void recv_work(struct work_struct *work)
{
	struct recv_thread_args *args = container_of(work,
						     struct recv_thread_args,
						     work);
	struct nbd_device *nbd = args->nbd;
	struct nbd_cmd *cmd;
	int ret = 0;

	BUG_ON(nbd->magic != NBD_MAGIC);
	while (1) {
		cmd = nbd_read_stat(nbd, args->index);
		if (IS_ERR(cmd)) {
			ret = PTR_ERR(cmd);
			break;
		}

		nbd_end_request(cmd);
	}

	/*
	 * We got an error, shut everybody down if this wasn't the result of a
	 * disconnect request.
	 */
	if (ret && !test_bit(NBD_DISCONNECT_REQUESTED, &nbd->runtime_flags))
		sock_shutdown(nbd);
	atomic_dec(&nbd->recv_threads);
	wake_up(&nbd->recv_wq);
}

static void nbd_clear_req(struct request *req, void *data, bool reserved)
{
	struct nbd_cmd *cmd;

	if (!blk_mq_request_started(req))
		return;
	cmd = blk_mq_rq_to_pdu(req);
	req->errors++;
	nbd_end_request(cmd);
}

static void nbd_clear_que(struct nbd_device *nbd)
{
	BUG_ON(nbd->magic != NBD_MAGIC);

	blk_mq_tagset_busy_iter(&nbd->tag_set, nbd_clear_req, NULL);
	dev_dbg(disk_to_dev(nbd->disk), "queue cleared\n");
}


static void nbd_handle_cmd(struct nbd_cmd *cmd, int index)
{
	struct request *req = blk_mq_rq_from_pdu(cmd);
	struct nbd_device *nbd = cmd->nbd;
	struct nbd_sock *nsock;

	if (index >= nbd->num_connections) {
		dev_err_ratelimited(disk_to_dev(nbd->disk),
				    "Attempted send on invalid socket\n");
		goto error_out;
	}

	if (test_bit(NBD_DISCONNECTED, &nbd->runtime_flags)) {
		dev_err_ratelimited(disk_to_dev(nbd->disk),
				    "Attempted send on closed socket\n");
		goto error_out;
	}

	req->errors = 0;

	nsock = nbd->socks[index];
	mutex_lock(&nsock->tx_lock);
	if (unlikely(!nsock->sock)) {
		mutex_unlock(&nsock->tx_lock);
		dev_err_ratelimited(disk_to_dev(nbd->disk),
				    "Attempted send on closed socket\n");
		goto error_out;
	}

	if (nbd_send_cmd(nbd, cmd, index) != 0) {
		dev_err_ratelimited(disk_to_dev(nbd->disk),
				    "Request send failed\n");
		req->errors++;
		nbd_end_request(cmd);
	}

	mutex_unlock(&nsock->tx_lock);

	return;

error_out:
	req->errors++;
	nbd_end_request(cmd);
}

static int nbd_queue_rq(struct blk_mq_hw_ctx *hctx,
			const struct blk_mq_queue_data *bd)
{
	struct nbd_cmd *cmd = blk_mq_rq_to_pdu(bd->rq);

	/*
	 * Since we look at the bio's to send the request over the network we
	 * need to make sure the completion work doesn't mark this request done
	 * before we are done doing our send.  This keeps us from dereferencing
	 * freed data if we have particularly fast completions (ie we get the
	 * completion before we exit sock_xmit on the last bvec) or in the case
	 * that the server is misbehaving (or there was an error) before we're
	 * done sending everything over the wire.
	 */
	init_completion(&cmd->send_complete);
	blk_mq_start_request(bd->rq);
	nbd_handle_cmd(cmd, hctx->queue_num);
	complete(&cmd->send_complete);

	return BLK_MQ_RQ_QUEUE_OK;
}

static int nbd_add_socket(struct nbd_device *nbd, struct block_device *bdev,
			  unsigned long arg)
{
	struct socket *sock;
	struct nbd_sock **socks;
	struct nbd_sock *nsock;
	int err;

	sock = sockfd_lookup(arg, &err);
	if (!sock)
		return err;

	if (!nbd->task_setup)
		nbd->task_setup = current;
	if (nbd->task_setup != current) {
		dev_err(disk_to_dev(nbd->disk),
			"Device being setup by another task");
		return -EINVAL;
	}

	socks = krealloc(nbd->socks, (nbd->num_connections + 1) *
			 sizeof(struct nbd_sock *), GFP_KERNEL);
	if (!socks)
		return -ENOMEM;
	nsock = kzalloc(sizeof(struct nbd_sock), GFP_KERNEL);
	if (!nsock)
		return -ENOMEM;

	nbd->socks = socks;

	mutex_init(&nsock->tx_lock);
	nsock->sock = sock;
	socks[nbd->num_connections++] = nsock;

	if (max_part)
		bdev->bd_invalidated = 1;
	return 0;
}

/* Reset all properties of an NBD device */
static void nbd_reset(struct nbd_device *nbd)
{
	nbd->runtime_flags = 0;
	nbd->blksize = 1024;
	nbd->bytesize = 0;
	set_capacity(nbd->disk, 0);
	nbd->flags = 0;
	nbd->tag_set.timeout = 0;
	queue_flag_clear_unlocked(QUEUE_FLAG_DISCARD, nbd->disk->queue);
}

static void nbd_bdev_reset(struct block_device *bdev)
{
	set_device_ro(bdev, false);
	bdev->bd_inode->i_size = 0;
	if (max_part > 0) {
		blkdev_reread_part(bdev);
		bdev->bd_invalidated = 1;
	}
}

static void nbd_parse_flags(struct nbd_device *nbd, struct block_device *bdev)
{
	if (nbd->flags & NBD_FLAG_READ_ONLY)
		set_device_ro(bdev, true);
	if (nbd->flags & NBD_FLAG_SEND_TRIM)
		queue_flag_set_unlocked(QUEUE_FLAG_DISCARD, nbd->disk->queue);
	if (nbd->flags & NBD_FLAG_SEND_FLUSH)
		blk_queue_write_cache(nbd->disk->queue, true, false);
	else
		blk_queue_write_cache(nbd->disk->queue, false, false);
}

static void send_disconnects(struct nbd_device *nbd)
{
	struct nbd_request request = {
		.magic = htonl(NBD_REQUEST_MAGIC),
		.type = htonl(NBD_CMD_DISC),
	};
	struct kvec iov = {.iov_base = &request, .iov_len = sizeof(request)};
	struct iov_iter from;
	int i, ret;

	for (i = 0; i < nbd->num_connections; i++) {
		iov_iter_kvec(&from, WRITE | ITER_KVEC, &iov, 1, sizeof(request));
		ret = sock_xmit(nbd, i, 1, &from, 0);
		if (ret <= 0)
			dev_err(disk_to_dev(nbd->disk),
				"Send disconnect failed %d\n", ret);
	}
}

static int nbd_disconnect(struct nbd_device *nbd, struct block_device *bdev)
{
	dev_info(disk_to_dev(nbd->disk), "NBD_DISCONNECT\n");
	if (!nbd->socks)
		return -EINVAL;

	mutex_unlock(&nbd->config_lock);
	fsync_bdev(bdev);
	mutex_lock(&nbd->config_lock);

	/* Check again after getting mutex back.  */
	if (!nbd->socks)
		return -EINVAL;

	if (!test_and_set_bit(NBD_DISCONNECT_REQUESTED,
			      &nbd->runtime_flags))
		send_disconnects(nbd);
	return 0;
}

static int nbd_clear_sock(struct nbd_device *nbd, struct block_device *bdev)
{
	sock_shutdown(nbd);
	nbd_clear_que(nbd);
	kill_bdev(bdev);
	nbd_bdev_reset(bdev);
	/*
	 * We want to give the run thread a chance to wait for everybody
	 * to clean up and then do it's own cleanup.
	 */
	if (!test_bit(NBD_RUNNING, &nbd->runtime_flags) &&
	    nbd->num_connections) {
		int i;

		for (i = 0; i < nbd->num_connections; i++)
			kfree(nbd->socks[i]);
		kfree(nbd->socks);
		nbd->socks = NULL;
		nbd->num_connections = 0;
	}
	nbd->task_setup = NULL;

	return 0;
}

static int nbd_start_device(struct nbd_device *nbd, struct block_device *bdev)
{
	struct recv_thread_args *args;
	int num_connections = nbd->num_connections;
	int error = 0, i;

	if (nbd->task_recv)
		return -EBUSY;
	if (!nbd->socks)
		return -EINVAL;
	if (num_connections > 1 &&
	    !(nbd->flags & NBD_FLAG_CAN_MULTI_CONN)) {
		dev_err(disk_to_dev(nbd->disk), "server does not support multiple connections per device.\n");
		error = -EINVAL;
		goto out_err;
	}

	set_bit(NBD_RUNNING, &nbd->runtime_flags);
	blk_mq_update_nr_hw_queues(&nbd->tag_set, nbd->num_connections);
	args = kcalloc(num_connections, sizeof(*args), GFP_KERNEL);
	if (!args) {
		error = -ENOMEM;
		goto out_err;
	}
	nbd->task_recv = current;
	mutex_unlock(&nbd->config_lock);

	nbd_parse_flags(nbd, bdev);

	error = device_create_file(disk_to_dev(nbd->disk), &pid_attr);
	if (error) {
		dev_err(disk_to_dev(nbd->disk), "device_create_file failed!\n");
		goto out_recv;
	}

	nbd_size_update(nbd, bdev);

	nbd_dev_dbg_init(nbd);
	for (i = 0; i < num_connections; i++) {
		sk_set_memalloc(nbd->socks[i]->sock->sk);
		atomic_inc(&nbd->recv_threads);
		INIT_WORK(&args[i].work, recv_work);
		args[i].nbd = nbd;
		args[i].index = i;
		queue_work(recv_workqueue, &args[i].work);
	}
	wait_event_interruptible(nbd->recv_wq,
				 atomic_read(&nbd->recv_threads) == 0);
	for (i = 0; i < num_connections; i++)
		flush_work(&args[i].work);
	nbd_dev_dbg_close(nbd);
	nbd_size_clear(nbd, bdev);
	device_remove_file(disk_to_dev(nbd->disk), &pid_attr);
out_recv:
	mutex_lock(&nbd->config_lock);
	nbd->task_recv = NULL;
out_err:
	clear_bit(NBD_RUNNING, &nbd->runtime_flags);
	nbd_clear_sock(nbd, bdev);

	/* user requested, ignore socket errors */
	if (test_bit(NBD_DISCONNECT_REQUESTED, &nbd->runtime_flags))
		error = 0;
	if (test_bit(NBD_TIMEDOUT, &nbd->runtime_flags))
		error = -ETIMEDOUT;

	nbd_reset(nbd);
	return error;
}

/* Must be called with config_lock held */
static int __nbd_ioctl(struct block_device *bdev, struct nbd_device *nbd,
		       unsigned int cmd, unsigned long arg)
{
	switch (cmd) {
	case NBD_DISCONNECT:
		return nbd_disconnect(nbd, bdev);
	case NBD_CLEAR_SOCK:
		return nbd_clear_sock(nbd, bdev);
	case NBD_SET_SOCK:
		return nbd_add_socket(nbd, bdev, arg);
	case NBD_SET_BLKSIZE:
		nbd_size_set(nbd, bdev, arg,
			     div_s64(nbd->bytesize, arg));
		return 0;
	case NBD_SET_SIZE:
		nbd_size_set(nbd, bdev, nbd->blksize,
			     div_s64(arg, nbd->blksize));
		return 0;
	case NBD_SET_SIZE_BLOCKS:
		nbd_size_set(nbd, bdev, nbd->blksize, arg);
		return 0;
	case NBD_SET_TIMEOUT:
		nbd->tag_set.timeout = arg * HZ;
		return 0;

	case NBD_SET_FLAGS:
		nbd->flags = arg;
		return 0;
	case NBD_DO_IT:
		return nbd_start_device(nbd, bdev);
	case NBD_CLEAR_QUE:
		/*
		 * This is for compatibility only.  The queue is always cleared
		 * by NBD_DO_IT or NBD_CLEAR_SOCK.
		 */
		return 0;
	case NBD_PRINT_DEBUG:
		/*
		 * For compatibility only, we no longer keep a list of
		 * outstanding requests.
		 */
		return 0;
	}
	return -ENOTTY;
}

static int nbd_ioctl(struct block_device *bdev, fmode_t mode,
		     unsigned int cmd, unsigned long arg)
{
	struct nbd_device *nbd = bdev->bd_disk->private_data;
	int error;

	if (!capable(CAP_SYS_ADMIN))
		return -EPERM;

	BUG_ON(nbd->magic != NBD_MAGIC);

	mutex_lock(&nbd->config_lock);
	error = __nbd_ioctl(bdev, nbd, cmd, arg);
	mutex_unlock(&nbd->config_lock);

	return error;
}

static const struct block_device_operations nbd_fops =
{
	.owner =	THIS_MODULE,
	.ioctl =	nbd_ioctl,
	.compat_ioctl =	nbd_ioctl,
};

#if IS_ENABLED(CONFIG_DEBUG_FS)

static int nbd_dbg_tasks_show(struct seq_file *s, void *unused)
{
	struct nbd_device *nbd = s->private;

	if (nbd->task_recv)
		seq_printf(s, "recv: %d\n", task_pid_nr(nbd->task_recv));

	return 0;
}

static int nbd_dbg_tasks_open(struct inode *inode, struct file *file)
{
	return single_open(file, nbd_dbg_tasks_show, inode->i_private);
}

static const struct file_operations nbd_dbg_tasks_ops = {
	.open = nbd_dbg_tasks_open,
	.read = seq_read,
	.llseek = seq_lseek,
	.release = single_release,
};

static int nbd_dbg_flags_show(struct seq_file *s, void *unused)
{
	struct nbd_device *nbd = s->private;
	u32 flags = nbd->flags;

	seq_printf(s, "Hex: 0x%08x\n\n", flags);

	seq_puts(s, "Known flags:\n");

	if (flags & NBD_FLAG_HAS_FLAGS)
		seq_puts(s, "NBD_FLAG_HAS_FLAGS\n");
	if (flags & NBD_FLAG_READ_ONLY)
		seq_puts(s, "NBD_FLAG_READ_ONLY\n");
	if (flags & NBD_FLAG_SEND_FLUSH)
		seq_puts(s, "NBD_FLAG_SEND_FLUSH\n");
	if (flags & NBD_FLAG_SEND_TRIM)
		seq_puts(s, "NBD_FLAG_SEND_TRIM\n");

	return 0;
}

static int nbd_dbg_flags_open(struct inode *inode, struct file *file)
{
	return single_open(file, nbd_dbg_flags_show, inode->i_private);
}

static const struct file_operations nbd_dbg_flags_ops = {
	.open = nbd_dbg_flags_open,
	.read = seq_read,
	.llseek = seq_lseek,
	.release = single_release,
};

static int nbd_dev_dbg_init(struct nbd_device *nbd)
{
	struct dentry *dir;

	if (!nbd_dbg_dir)
		return -EIO;

	dir = debugfs_create_dir(nbd_name(nbd), nbd_dbg_dir);
	if (!dir) {
		dev_err(nbd_to_dev(nbd), "Failed to create debugfs dir for '%s'\n",
			nbd_name(nbd));
		return -EIO;
	}
	nbd->dbg_dir = dir;

	debugfs_create_file("tasks", 0444, dir, nbd, &nbd_dbg_tasks_ops);
	debugfs_create_u64("size_bytes", 0444, dir, &nbd->bytesize);
	debugfs_create_u32("timeout", 0444, dir, &nbd->tag_set.timeout);
	debugfs_create_u64("blocksize", 0444, dir, &nbd->blksize);
	debugfs_create_file("flags", 0444, dir, nbd, &nbd_dbg_flags_ops);

	return 0;
}

static void nbd_dev_dbg_close(struct nbd_device *nbd)
{
	debugfs_remove_recursive(nbd->dbg_dir);
}

static int nbd_dbg_init(void)
{
	struct dentry *dbg_dir;

	dbg_dir = debugfs_create_dir("nbd", NULL);
	if (!dbg_dir)
		return -EIO;

	nbd_dbg_dir = dbg_dir;

	return 0;
}

static void nbd_dbg_close(void)
{
	debugfs_remove_recursive(nbd_dbg_dir);
}

#else  /* IS_ENABLED(CONFIG_DEBUG_FS) */

static int nbd_dev_dbg_init(struct nbd_device *nbd)
{
	return 0;
}

static void nbd_dev_dbg_close(struct nbd_device *nbd)
{
}

static int nbd_dbg_init(void)
{
	return 0;
}

static void nbd_dbg_close(void)
{
}

#endif

static int nbd_init_request(void *data, struct request *rq,
			    unsigned int hctx_idx, unsigned int request_idx,
			    unsigned int numa_node)
{
	struct nbd_cmd *cmd = blk_mq_rq_to_pdu(rq);
	cmd->nbd = data;
	return 0;
}

static struct blk_mq_ops nbd_mq_ops = {
	.queue_rq	= nbd_queue_rq,
	.init_request	= nbd_init_request,
	.timeout	= nbd_xmit_timeout,
};

static void nbd_dev_remove(struct nbd_device *nbd)
{
	struct gendisk *disk = nbd->disk;
	nbd->magic = 0;
	if (disk) {
		del_gendisk(disk);
		blk_cleanup_queue(disk->queue);
		blk_mq_free_tag_set(&nbd->tag_set);
		put_disk(disk);
	}
	kfree(nbd);
}

static int nbd_dev_add(int index)
{
	struct nbd_device *nbd;
	struct gendisk *disk;
	struct request_queue *q;
	int err = -ENOMEM;

	nbd = kzalloc(sizeof(struct nbd_device), GFP_KERNEL);
	if (!nbd)
		goto out;

	disk = alloc_disk(1 << part_shift);
	if (!disk)
		goto out_free_nbd;

	if (index >= 0) {
		err = idr_alloc(&nbd_index_idr, nbd, index, index + 1,
				GFP_KERNEL);
		if (err == -ENOSPC)
			err = -EEXIST;
	} else {
		err = idr_alloc(&nbd_index_idr, nbd, 0, 0, GFP_KERNEL);
		if (err >= 0)
			index = err;
	}
	if (err < 0)
		goto out_free_disk;

	nbd->disk = disk;
	nbd->tag_set.ops = &nbd_mq_ops;
	nbd->tag_set.nr_hw_queues = 1;
	nbd->tag_set.queue_depth = 128;
	nbd->tag_set.numa_node = NUMA_NO_NODE;
	nbd->tag_set.cmd_size = sizeof(struct nbd_cmd);
	nbd->tag_set.flags = BLK_MQ_F_SHOULD_MERGE |
		BLK_MQ_F_SG_MERGE | BLK_MQ_F_BLOCKING;
	nbd->tag_set.driver_data = nbd;

	err = blk_mq_alloc_tag_set(&nbd->tag_set);
	if (err)
		goto out_free_idr;

	q = blk_mq_init_queue(&nbd->tag_set);
	if (IS_ERR(q)) {
		err = PTR_ERR(q);
		goto out_free_tags;
	}
	disk->queue = q;

	/*
	 * Tell the block layer that we are not a rotational device
	 */
	queue_flag_set_unlocked(QUEUE_FLAG_NONROT, disk->queue);
	queue_flag_clear_unlocked(QUEUE_FLAG_ADD_RANDOM, disk->queue);
	disk->queue->limits.discard_granularity = 512;
	blk_queue_max_discard_sectors(disk->queue, UINT_MAX);
	disk->queue->limits.discard_zeroes_data = 0;
	blk_queue_max_hw_sectors(disk->queue, 65536);
	disk->queue->limits.max_sectors = 256;

	nbd->magic = NBD_MAGIC;
	mutex_init(&nbd->config_lock);
	disk->major = NBD_MAJOR;
	disk->first_minor = index << part_shift;
	disk->fops = &nbd_fops;
	disk->private_data = nbd;
	sprintf(disk->disk_name, "nbd%d", index);
	init_waitqueue_head(&nbd->recv_wq);
	nbd_reset(nbd);
	add_disk(disk);
	return index;

out_free_tags:
	blk_mq_free_tag_set(&nbd->tag_set);
out_free_idr:
	idr_remove(&nbd_index_idr, index);
out_free_disk:
	put_disk(disk);
out_free_nbd:
	kfree(nbd);
out:
	return err;
}

/*
 * And here should be modules and kernel interface 
 *  (Just smiley confuses emacs :-)
 */

static int __init nbd_init(void)
{
	int i;

	BUILD_BUG_ON(sizeof(struct nbd_request) != 28);

	if (max_part < 0) {
		printk(KERN_ERR "nbd: max_part must be >= 0\n");
		return -EINVAL;
	}

	part_shift = 0;
	if (max_part > 0) {
		part_shift = fls(max_part);

		/*
		 * Adjust max_part according to part_shift as it is exported
		 * to user space so that user can know the max number of
		 * partition kernel should be able to manage.
		 *
		 * Note that -1 is required because partition 0 is reserved
		 * for the whole disk.
		 */
		max_part = (1UL << part_shift) - 1;
	}

	if ((1UL << part_shift) > DISK_MAX_PARTS)
		return -EINVAL;

	if (nbds_max > 1UL << (MINORBITS - part_shift))
		return -EINVAL;
	recv_workqueue = alloc_workqueue("knbd-recv",
					 WQ_MEM_RECLAIM | WQ_HIGHPRI, 0);
	if (!recv_workqueue)
		return -ENOMEM;

	if (register_blkdev(NBD_MAJOR, "nbd")) {
		destroy_workqueue(recv_workqueue);
		return -EIO;
	}

	nbd_dbg_init();

	mutex_lock(&nbd_index_mutex);
	for (i = 0; i < nbds_max; i++)
		nbd_dev_add(i);
	mutex_unlock(&nbd_index_mutex);
	return 0;
}

static int nbd_exit_cb(int id, void *ptr, void *data)
{
	struct nbd_device *nbd = ptr;
	nbd_dev_remove(nbd);
	return 0;
}

static void __exit nbd_cleanup(void)
{
	nbd_dbg_close();

	idr_for_each(&nbd_index_idr, &nbd_exit_cb, NULL);
	idr_destroy(&nbd_index_idr);
	destroy_workqueue(recv_workqueue);
	unregister_blkdev(NBD_MAJOR, "nbd");
}

module_init(nbd_init);
module_exit(nbd_cleanup);

MODULE_DESCRIPTION("Network Block Device");
MODULE_LICENSE("GPL");

module_param(nbds_max, int, 0444);
MODULE_PARM_DESC(nbds_max, "number of network block devices to initialize (default: 16)");
module_param(max_part, int, 0444);
MODULE_PARM_DESC(max_part, "number of partitions per device (default: 0)");<|MERGE_RESOLUTION|>--- conflicted
+++ resolved
@@ -248,28 +248,19 @@
 static int nbd_send_cmd(struct nbd_device *nbd, struct nbd_cmd *cmd, int index)
 {
 	struct request *req = blk_mq_rq_from_pdu(cmd);
-<<<<<<< HEAD
 	int result;
-	struct nbd_request request;
-=======
-	int result, flags;
 	struct nbd_request request = {.magic = htonl(NBD_REQUEST_MAGIC)};
 	struct kvec iov = {.iov_base = &request, .iov_len = sizeof(request)};
 	struct iov_iter from;
->>>>>>> 4038a2a3
 	unsigned long size = blk_rq_bytes(req);
 	struct bio *bio;
 	u32 type;
 	u32 tag = blk_mq_unique_tag(req);
 
-<<<<<<< HEAD
+	iov_iter_kvec(&from, WRITE | ITER_KVEC, &iov, 1, sizeof(request));
+
 	switch (req_op(req)) {
 	case REQ_OP_DISCARD:
-=======
-	iov_iter_kvec(&from, WRITE | ITER_KVEC, &iov, 1, sizeof(request));
-
-	if (req_op(req) == REQ_OP_DISCARD)
->>>>>>> 4038a2a3
 		type = NBD_CMD_TRIM;
 		break;
 	case REQ_OP_FLUSH:
