/*
 * Initio A100 device driver for Linux.
 *
 * Copyright (c) 1994-1998 Initio Corporation
 * Copyright (c) 2003-2004 Christoph Hellwig
 * All rights reserved.
 *
 * This program is free software; you can redistribute it and/or modify
 * it under the terms of the GNU General Public License as published by
 * the Free Software Foundation; either version 2, or (at your option)
 * any later version.
 *
 * This program is distributed in the hope that it will be useful,
 * but WITHOUT ANY WARRANTY; without even the implied warranty of
 * MERCHANTABILITY or FITNESS FOR A PARTICULAR PURPOSE.  See the
 * GNU General Public License for more details.
 *
 * You should have received a copy of the GNU General Public License
 * along with this program; see the file COPYING.  If not, write to
 * the Free Software Foundation, 675 Mass Ave, Cambridge, MA 02139, USA.
 *
 * THIS SOFTWARE IS PROVIDED BY THE AUTHOR AND CONTRIBUTORS ``AS IS'' AND
 * ANY EXPRESS OR IMPLIED WARRANTIES, INCLUDING, BUT NOT LIMITED TO, THE
 * IMPLIED WARRANTIES OF MERCHANTABILITY AND FITNESS FOR A PARTICULAR PURPOSE
 * ARE DISCLAIMED. IN NO EVENT SHALL THE AUTHOR OR CONTRIBUTORS BE LIABLE FOR
 * ANY DIRECT, INDIRECT, INCIDENTAL, SPECIAL, EXEMPLARY, OR CONSEQUENTIAL
 * DAMAGES (INCLUDING, BUT NOT LIMITED TO, PROCUREMENT OF SUBSTITUTE GOODS
 * OR SERVICES; LOSS OF USE, DATA, OR PROFITS; OR BUSINESS INTERRUPTION)
 * HOWEVER CAUSED AND ON ANY THEORY OF LIABILITY, WHETHER IN CONTRACT, STRICT
 * LIABILITY, OR TORT (INCLUDING NEGLIGENCE OR OTHERWISE) ARISING IN ANY WAY
 * OUT OF THE USE OF THIS SOFTWARE, EVEN IF ADVISED OF THE POSSIBILITY OF
 * SUCH DAMAGE.
 */

/*
 * Revision History:
 * 07/02/98 hl	- v.91n Initial drivers.
 * 09/14/98 hl - v1.01 Support new Kernel.
 * 09/22/98 hl - v1.01a Support reset.
 * 09/24/98 hl - v1.01b Fixed reset.
 * 10/05/98 hl - v1.02 split the source code and release.
 * 12/19/98 bv - v1.02a Use spinlocks for 2.1.95 and up
 * 01/31/99 bv - v1.02b Use mdelay instead of waitForPause
 * 08/08/99 bv - v1.02c Use waitForPause again.
 * 06/25/02 Doug Ledford <dledford@redhat.com> - v1.02d
 *          - Remove limit on number of controllers
 *          - Port to DMA mapping API
 *          - Clean up interrupt handler registration
 *          - Fix memory leaks
 *          - Fix allocation of scsi host structs and private data
 * 11/18/03 Christoph Hellwig <hch@lst.de>
 *	    - Port to new probing API
 *	    - Fix some more leaks in init failure cases
 * 9/28/04 Christoph Hellwig <hch@lst.de>
 *	    - merge the two source files
 *	    - remove internal queueing code
 * 14/06/07 Alan Cox <alan@lxorguk.ukuu.org.uk>
 *	 - Grand cleanup and Linuxisation
 */

#include <linux/module.h>
#include <linux/errno.h>
#include <linux/delay.h>
#include <linux/interrupt.h>
#include <linux/pci.h>
#include <linux/init.h>
#include <linux/blkdev.h>
#include <linux/spinlock.h>
#include <linux/kernel.h>
#include <linux/string.h>
#include <linux/ioport.h>
#include <linux/dma-mapping.h>

#include <asm/io.h>
#include <asm/irq.h>

#include <scsi/scsi.h>
#include <scsi/scsi_cmnd.h>
#include <scsi/scsi_device.h>
#include <scsi/scsi_host.h>

#include "a100u2w.h"


static struct orc_scb *__orc_alloc_scb(struct orc_host * host);
static void inia100_scb_handler(struct orc_host *host, struct orc_scb *scb);

static struct orc_nvram nvram, *nvramp = &nvram;

static u8 default_nvram[64] =
{
/*----------header -------------*/
	0x01,			/* 0x00: Sub System Vendor ID 0 */
	0x11,			/* 0x01: Sub System Vendor ID 1 */
	0x60,			/* 0x02: Sub System ID 0        */
	0x10,			/* 0x03: Sub System ID 1        */
	0x00,			/* 0x04: SubClass               */
	0x01,			/* 0x05: Vendor ID 0            */
	0x11,			/* 0x06: Vendor ID 1            */
	0x60,			/* 0x07: Device ID 0            */
	0x10,			/* 0x08: Device ID 1            */
	0x00,			/* 0x09: Reserved               */
	0x00,			/* 0x0A: Reserved               */
	0x01,			/* 0x0B: Revision of Data Structure     */
				/* -- Host Adapter Structure --- */
	0x01,			/* 0x0C: Number Of SCSI Channel */
	0x01,			/* 0x0D: BIOS Configuration 1   */
	0x00,			/* 0x0E: BIOS Configuration 2   */
	0x00,			/* 0x0F: BIOS Configuration 3   */
				/* --- SCSI Channel 0 Configuration --- */
	0x07,			/* 0x10: H/A ID                 */
	0x83,			/* 0x11: Channel Configuration  */
	0x20,			/* 0x12: MAX TAG per target     */
	0x0A,			/* 0x13: SCSI Reset Recovering time     */
	0x00,			/* 0x14: Channel Configuration4 */
	0x00,			/* 0x15: Channel Configuration5 */
				/* SCSI Channel 0 Target Configuration  */
				/* 0x16-0x25                    */
	0xC8, 0xC8, 0xC8, 0xC8, 0xC8, 0xC8, 0xC8, 0xC8,
	0xC8, 0xC8, 0xC8, 0xC8, 0xC8, 0xC8, 0xC8, 0xC8,
				/* --- SCSI Channel 1 Configuration --- */
	0x07,			/* 0x26: H/A ID                 */
	0x83,			/* 0x27: Channel Configuration  */
	0x20,			/* 0x28: MAX TAG per target     */
	0x0A,			/* 0x29: SCSI Reset Recovering time     */
	0x00,			/* 0x2A: Channel Configuration4 */
	0x00,			/* 0x2B: Channel Configuration5 */
				/* SCSI Channel 1 Target Configuration  */
				/* 0x2C-0x3B                    */
	0xC8, 0xC8, 0xC8, 0xC8, 0xC8, 0xC8, 0xC8, 0xC8,
	0xC8, 0xC8, 0xC8, 0xC8, 0xC8, 0xC8, 0xC8, 0xC8,
	0x00,			/* 0x3C: Reserved               */
	0x00,			/* 0x3D: Reserved               */
	0x00,			/* 0x3E: Reserved               */
	0x00			/* 0x3F: Checksum               */
};


static u8 wait_chip_ready(struct orc_host * host)
{
	int i;

	for (i = 0; i < 10; i++) {	/* Wait 1 second for report timeout     */
		if (inb(host->base + ORC_HCTRL) & HOSTSTOP)	/* Wait HOSTSTOP set */
			return 1;
		msleep(100);
	}
	return 0;
}

static u8 wait_firmware_ready(struct orc_host * host)
{
	int i;

	for (i = 0; i < 10; i++) {	/* Wait 1 second for report timeout     */
		if (inb(host->base + ORC_HSTUS) & RREADY)		/* Wait READY set */
			return 1;
		msleep(100);	/* wait 100ms before try again  */
	}
	return 0;
}

/***************************************************************************/
static u8 wait_scsi_reset_done(struct orc_host * host)
{
	int i;

	for (i = 0; i < 10; i++) {	/* Wait 1 second for report timeout     */
		if (!(inb(host->base + ORC_HCTRL) & SCSIRST))	/* Wait SCSIRST done */
			return 1;
		mdelay(100);	/* wait 100ms before try again  */
	}
	return 0;
}

/***************************************************************************/
static u8 wait_HDO_off(struct orc_host * host)
{
	int i;

	for (i = 0; i < 10; i++) {	/* Wait 1 second for report timeout     */
		if (!(inb(host->base + ORC_HCTRL) & HDO))		/* Wait HDO off */
			return 1;
		mdelay(100);	/* wait 100ms before try again  */
	}
	return 0;
}

/***************************************************************************/
static u8 wait_hdi_set(struct orc_host * host, u8 * data)
{
	int i;

	for (i = 0; i < 10; i++) {	/* Wait 1 second for report timeout     */
		if ((*data = inb(host->base + ORC_HSTUS)) & HDI)
			return 1;	/* Wait HDI set */
		mdelay(100);	/* wait 100ms before try again  */
	}
	return 0;
}

/***************************************************************************/
static unsigned short orc_read_fwrev(struct orc_host * host)
{
	u16 version;
	u8 data;

	outb(ORC_CMD_VERSION, host->base + ORC_HDATA);
	outb(HDO, host->base + ORC_HCTRL);
	if (wait_HDO_off(host) == 0)	/* Wait HDO off   */
		return 0;

	if (wait_hdi_set(host, &data) == 0)	/* Wait HDI set   */
		return 0;
	version = inb(host->base + ORC_HDATA);
	outb(data, host->base + ORC_HSTUS);	/* Clear HDI            */

	if (wait_hdi_set(host, &data) == 0)	/* Wait HDI set   */
		return 0;
	version |= inb(host->base + ORC_HDATA) << 8;
	outb(data, host->base + ORC_HSTUS);	/* Clear HDI            */

	return version;
}

/***************************************************************************/
static u8 orc_nv_write(struct orc_host * host, unsigned char address, unsigned char value)
{
	outb(ORC_CMD_SET_NVM, host->base + ORC_HDATA);	/* Write command */
	outb(HDO, host->base + ORC_HCTRL);
	if (wait_HDO_off(host) == 0)	/* Wait HDO off   */
		return 0;

	outb(address, host->base + ORC_HDATA);	/* Write address */
	outb(HDO, host->base + ORC_HCTRL);
	if (wait_HDO_off(host) == 0)	/* Wait HDO off   */
		return 0;

	outb(value, host->base + ORC_HDATA);	/* Write value  */
	outb(HDO, host->base + ORC_HCTRL);
	if (wait_HDO_off(host) == 0)	/* Wait HDO off   */
		return 0;

	return 1;
}

/***************************************************************************/
static u8 orc_nv_read(struct orc_host * host, u8 address, u8 *ptr)
{
	unsigned char data;

	outb(ORC_CMD_GET_NVM, host->base + ORC_HDATA);	/* Write command */
	outb(HDO, host->base + ORC_HCTRL);
	if (wait_HDO_off(host) == 0)	/* Wait HDO off   */
		return 0;

	outb(address, host->base + ORC_HDATA);	/* Write address */
	outb(HDO, host->base + ORC_HCTRL);
	if (wait_HDO_off(host) == 0)	/* Wait HDO off   */
		return 0;

	if (wait_hdi_set(host, &data) == 0)	/* Wait HDI set   */
		return 0;
	*ptr = inb(host->base + ORC_HDATA);
	outb(data, host->base + ORC_HSTUS);	/* Clear HDI    */

	return 1;

}

/**
 *	orc_exec_scb		-	Queue an SCB with the HA
 *	@host: host adapter the SCB belongs to
 *	@scb: SCB to queue for execution
 */

static void orc_exec_scb(struct orc_host * host, struct orc_scb * scb)
{
	scb->status = ORCSCB_POST;
	outb(scb->scbidx, host->base + ORC_PQUEUE);
}


/**
 *	se2_rd_all	-	read SCSI parameters from EEPROM
 *	@host: Host whose EEPROM is being loaded
 *
 *	Read SCSI H/A configuration parameters from serial EEPROM
 */

static int se2_rd_all(struct orc_host * host)
{
	int i;
	u8 *np, chksum = 0;

	np = (u8 *) nvramp;
	for (i = 0; i < 64; i++, np++) {	/* <01> */
		if (orc_nv_read(host, (u8) i, np) == 0)
			return -1;
	}

	/*------ Is ckecksum ok ? ------*/
	np = (u8 *) nvramp;
	for (i = 0; i < 63; i++)
		chksum += *np++;

	if (nvramp->CheckSum != (u8) chksum)
		return -1;
	return 1;
}

/**
 *	se2_update_all		-	update the EEPROM
 *	@host: Host whose EEPROM is being updated
 *
 *	Update changed bytes in the EEPROM image.
 */

static void se2_update_all(struct orc_host * host)
{				/* setup default pattern  */
	int i;
	u8 *np, *np1, chksum = 0;

	/* Calculate checksum first   */
	np = (u8 *) default_nvram;
	for (i = 0; i < 63; i++)
		chksum += *np++;
	*np = chksum;

	np = (u8 *) default_nvram;
	np1 = (u8 *) nvramp;
	for (i = 0; i < 64; i++, np++, np1++) {
		if (*np != *np1)
			orc_nv_write(host, (u8) i, *np);
	}
}

/**
 *	read_eeprom		-	load EEPROM
 *	@host: Host EEPROM to read
 *
 *	Read the EEPROM for a given host. If it is invalid or fails
 *	the restore the defaults and use them.
 */

static void read_eeprom(struct orc_host * host)
{
	if (se2_rd_all(host) != 1) {
		se2_update_all(host);	/* setup default pattern        */
		se2_rd_all(host);	/* load again                   */
	}
}


/**
 *	orc_load_firmware	-	initialise firmware
 *	@host: Host to set up
 *
 *	Load the firmware from the EEPROM into controller SRAM. This
 *	is basically a 4K block copy and then a 4K block read to check
 *	correctness. The rest is convulted by the indirect interfaces
 *	in the hardware
 */

static u8 orc_load_firmware(struct orc_host * host)
{
	u32 data32;
	u16 bios_addr;
	u16 i;
	u8 *data32_ptr, data;


	/* Set up the EEPROM for access */

	data = inb(host->base + ORC_GCFG);
	outb(data | EEPRG, host->base + ORC_GCFG);	/* Enable EEPROM programming */
	outb(0x00, host->base + ORC_EBIOSADR2);
	outw(0x0000, host->base + ORC_EBIOSADR0);
	if (inb(host->base + ORC_EBIOSDATA) != 0x55) {
		outb(data, host->base + ORC_GCFG);	/* Disable EEPROM programming */
		return 0;
	}
	outw(0x0001, host->base + ORC_EBIOSADR0);
	if (inb(host->base + ORC_EBIOSDATA) != 0xAA) {
		outb(data, host->base + ORC_GCFG);	/* Disable EEPROM programming */
		return 0;
	}

	outb(PRGMRST | DOWNLOAD, host->base + ORC_RISCCTL);	/* Enable SRAM programming */
	data32_ptr = (u8 *) & data32;
	data32 = cpu_to_le32(0);		/* Initial FW address to 0 */
	outw(0x0010, host->base + ORC_EBIOSADR0);
	*data32_ptr = inb(host->base + ORC_EBIOSDATA);		/* Read from BIOS */
	outw(0x0011, host->base + ORC_EBIOSADR0);
	*(data32_ptr + 1) = inb(host->base + ORC_EBIOSDATA);	/* Read from BIOS */
	outw(0x0012, host->base + ORC_EBIOSADR0);
	*(data32_ptr + 2) = inb(host->base + ORC_EBIOSDATA);	/* Read from BIOS */
	outw(*(data32_ptr + 2), host->base + ORC_EBIOSADR2);
	outl(le32_to_cpu(data32), host->base + ORC_FWBASEADR);		/* Write FW address */

	/* Copy the code from the BIOS to the SRAM */

	udelay(500);	/* Required on Sun Ultra 5 ... 350 -> failures */
	bios_addr = (u16) le32_to_cpu(data32);	/* FW code locate at BIOS address + ? */
	for (i = 0, data32_ptr = (u8 *) & data32;	/* Download the code    */
	     i < 0x1000;	/* Firmware code size = 4K      */
	     i++, bios_addr++) {
		outw(bios_addr, host->base + ORC_EBIOSADR0);
		*data32_ptr++ = inb(host->base + ORC_EBIOSDATA);	/* Read from BIOS */
		if ((i % 4) == 3) {
			outl(le32_to_cpu(data32), host->base + ORC_RISCRAM);	/* Write every 4 bytes */
			data32_ptr = (u8 *) & data32;
		}
	}

	/* Go back and check they match */

	outb(PRGMRST | DOWNLOAD, host->base + ORC_RISCCTL);	/* Reset program count 0 */
	bios_addr -= 0x1000;	/* Reset the BIOS address */
	for (i = 0, data32_ptr = (u8 *) & data32;	/* Check the code       */
	     i < 0x1000;	/* Firmware code size = 4K      */
	     i++, bios_addr++) {
		outw(bios_addr, host->base + ORC_EBIOSADR0);
		*data32_ptr++ = inb(host->base + ORC_EBIOSDATA);	/* Read from BIOS */
		if ((i % 4) == 3) {
			if (inl(host->base + ORC_RISCRAM) != le32_to_cpu(data32)) {
				outb(PRGMRST, host->base + ORC_RISCCTL);	/* Reset program to 0 */
				outb(data, host->base + ORC_GCFG);	/*Disable EEPROM programming */
				return 0;
			}
			data32_ptr = (u8 *) & data32;
		}
	}

	/* Success */
	outb(PRGMRST, host->base + ORC_RISCCTL);	/* Reset program to 0   */
	outb(data, host->base + ORC_GCFG);	/* Disable EEPROM programming */
	return 1;
}

/***************************************************************************/
static void setup_SCBs(struct orc_host * host)
{
	struct orc_scb *scb;
	int i;
	struct orc_extended_scb *escb;
	dma_addr_t escb_phys;

	/* Setup SCB base and SCB Size registers */
	outb(ORC_MAXQUEUE, host->base + ORC_SCBSIZE);	/* Total number of SCBs */
	/* SCB base address 0      */
	outl(host->scb_phys, host->base + ORC_SCBBASE0);
	/* SCB base address 1      */
	outl(host->scb_phys, host->base + ORC_SCBBASE1);

	/* setup scatter list address with one buffer */
	scb = host->scb_virt;
	escb = host->escb_virt;

	for (i = 0; i < ORC_MAXQUEUE; i++) {
		escb_phys = (host->escb_phys + (sizeof(struct orc_extended_scb) * i));
		scb->sg_addr = cpu_to_le32((u32) escb_phys);
		scb->sense_addr = cpu_to_le32((u32) escb_phys);
		scb->escb = escb;
		scb->scbidx = i;
		scb++;
		escb++;
	}
}

/**
 *	init_alloc_map		-	initialise allocation map
 *	@host: host map to configure
 *
 *	Initialise the allocation maps for this device. If the device
 *	is not quiescent the caller must hold the allocation lock
 */

static void init_alloc_map(struct orc_host * host)
{
	u8 i, j;

	for (i = 0; i < MAX_CHANNELS; i++) {
		for (j = 0; j < 8; j++) {
			host->allocation_map[i][j] = 0xffffffff;
		}
	}
}

/**
 *	init_orchid		-	initialise the host adapter
 *	@host:host adapter to initialise
 *
 *	Initialise the controller and if necessary load the firmware.
 *
 *	Returns -1 if the initialisation fails.
 */

static int init_orchid(struct orc_host * host)
{
	u8 *ptr;
	u16 revision;
	u8 i;

	init_alloc_map(host);
	outb(0xFF, host->base + ORC_GIMSK);	/* Disable all interrupts */

	if (inb(host->base + ORC_HSTUS) & RREADY) {	/* Orchid is ready */
		revision = orc_read_fwrev(host);
		if (revision == 0xFFFF) {
			outb(DEVRST, host->base + ORC_HCTRL);	/* Reset Host Adapter   */
			if (wait_chip_ready(host) == 0)
				return -1;
			orc_load_firmware(host);	/* Download FW                  */
			setup_SCBs(host);	/* Setup SCB base and SCB Size registers */
			outb(0x00, host->base + ORC_HCTRL);	/* clear HOSTSTOP       */
			if (wait_firmware_ready(host) == 0)
				return -1;
			/* Wait for firmware ready     */
		} else {
			setup_SCBs(host);	/* Setup SCB base and SCB Size registers */
		}
	} else {		/* Orchid is not Ready          */
		outb(DEVRST, host->base + ORC_HCTRL);	/* Reset Host Adapter   */
		if (wait_chip_ready(host) == 0)
			return -1;
		orc_load_firmware(host);	/* Download FW                  */
		setup_SCBs(host);	/* Setup SCB base and SCB Size registers */
		outb(HDO, host->base + ORC_HCTRL);	/* Do Hardware Reset &  */

		/*     clear HOSTSTOP  */
		if (wait_firmware_ready(host) == 0)		/* Wait for firmware ready      */
			return -1;
	}

	/* Load an EEProm copy into RAM */
	/* Assumes single threaded at this point */
	read_eeprom(host);

	if (nvramp->revision != 1)
		return -1;

	host->scsi_id = nvramp->scsi_id;
	host->BIOScfg = nvramp->BIOSConfig1;
	host->max_targets = MAX_TARGETS;
	ptr = (u8 *) & (nvramp->Target00Config);
	for (i = 0; i < 16; ptr++, i++) {
		host->target_flag[i] = *ptr;
		host->max_tags[i] = ORC_MAXTAGS;
	}

	if (nvramp->SCSI0Config & NCC_BUSRESET)
		host->flags |= HCF_SCSI_RESET;
	outb(0xFB, host->base + ORC_GIMSK);	/* enable RP FIFO interrupt     */
	return 0;
}

/**
 *	orc_reset_scsi_bus		-	perform bus reset
 *	@host: host being reset
 *
 *	Perform a full bus reset on the adapter.
 */

static int orc_reset_scsi_bus(struct orc_host * host)
{				/* I need Host Control Block Information */
	unsigned long flags;

	spin_lock_irqsave(&host->allocation_lock, flags);

	init_alloc_map(host);
	/* reset scsi bus */
	outb(SCSIRST, host->base + ORC_HCTRL);
	/* FIXME: We can spend up to a second with the lock held and
	   interrupts off here */
	if (wait_scsi_reset_done(host) == 0) {
		spin_unlock_irqrestore(&host->allocation_lock, flags);
		return FAILED;
	} else {
		spin_unlock_irqrestore(&host->allocation_lock, flags);
		return SUCCESS;
	}
}

/**
 *	orc_device_reset	-	device reset handler
 *	@host: host to reset
 *	@cmd: command causing the reset
 *	@target: target device
 *
 *	Reset registers, reset a hanging bus and kill active and disconnected
 *	commands for target w/o soft reset
 */

static int orc_device_reset(struct orc_host * host, struct scsi_cmnd *cmd, unsigned int target)
{				/* I need Host Control Block Information */
	struct orc_scb *scb;
	struct orc_extended_scb *escb;
	struct orc_scb *host_scb;
	u8 i;
	unsigned long flags;

	spin_lock_irqsave(&(host->allocation_lock), flags);
	scb = (struct orc_scb *) NULL;
	escb = (struct orc_extended_scb *) NULL;

	/* setup scatter list address with one buffer */
	host_scb = host->scb_virt;

	/* FIXME: is this safe if we then fail to issue the reset or race
	   a completion ? */
	init_alloc_map(host);

	/* Find the scb corresponding to the command */
	for (i = 0; i < ORC_MAXQUEUE; i++) {
		escb = host_scb->escb;
		if (host_scb->status && escb->srb == cmd)
			break;
		host_scb++;
	}

	if (i == ORC_MAXQUEUE) {
		printk(KERN_ERR "Unable to Reset - No SCB Found\n");
		spin_unlock_irqrestore(&(host->allocation_lock), flags);
		return FAILED;
	}

	/* Allocate a new SCB for the reset command to the firmware */
	if ((scb = __orc_alloc_scb(host)) == NULL) {
		/* Can't happen.. */
		spin_unlock_irqrestore(&(host->allocation_lock), flags);
		return FAILED;
	}

	/* Reset device is handled by the firmware, we fill in an SCB and
	   fire it at the controller, it does the rest */
	scb->opcode = ORC_BUSDEVRST;
	scb->target = target;
	scb->hastat = 0;
	scb->tastat = 0;
	scb->status = 0x0;
	scb->link = 0xFF;
	scb->reserved0 = 0;
	scb->reserved1 = 0;
	scb->xferlen = cpu_to_le32(0);
	scb->sg_len = cpu_to_le32(0);

	escb->srb = NULL;
	escb->srb = cmd;
	orc_exec_scb(host, scb);	/* Start execute SCB            */
	spin_unlock_irqrestore(&host->allocation_lock, flags);
	return SUCCESS;
}

/**
 *	__orc_alloc_scb		-		allocate an SCB
 *	@host: host to allocate from
 *
 *	Allocate an SCB and return a pointer to the SCB object. NULL
 *	is returned if no SCB is free. The caller must already hold
 *	the allocator lock at this point.
 */


static struct orc_scb *__orc_alloc_scb(struct orc_host * host)
{
	u8 channel;
	unsigned long idx;
	u8 index;
	u8 i;

	channel = host->index;
	for (i = 0; i < 8; i++) {
		for (index = 0; index < 32; index++) {
			if ((host->allocation_map[channel][i] >> index) & 0x01) {
				host->allocation_map[channel][i] &= ~(1 << index);
				idx = index + 32 * i;
				/*
				 * Translate the index to a structure instance
				 */
				return host->scb_virt + idx;
			}
		}
	}
	return NULL;
}

/**
 *	orc_alloc_scb		-		allocate an SCB
 *	@host: host to allocate from
 *
 *	Allocate an SCB and return a pointer to the SCB object. NULL
 *	is returned if no SCB is free.
 */

static struct orc_scb *orc_alloc_scb(struct orc_host * host)
{
	struct orc_scb *scb;
	unsigned long flags;

	spin_lock_irqsave(&host->allocation_lock, flags);
	scb = __orc_alloc_scb(host);
	spin_unlock_irqrestore(&host->allocation_lock, flags);
	return scb;
}

/**
 *	orc_release_scb			-	release an SCB
 *	@host: host owning the SCB
 *	@scb: SCB that is now free
 *
 *	Called to return a completed SCB to the allocation pool. Before
 *	calling the SCB must be out of use on both the host and the HA.
 */

static void orc_release_scb(struct orc_host *host, struct orc_scb *scb)
{
	unsigned long flags;
	u8 index, i, channel;

	spin_lock_irqsave(&(host->allocation_lock), flags);
	channel = host->index;	/* Channel */
	index = scb->scbidx;
	i = index / 32;
	index %= 32;
	host->allocation_map[channel][i] |= (1 << index);
	spin_unlock_irqrestore(&(host->allocation_lock), flags);
}

/*
 *	orchid_abort_scb	-	abort a command
 *
 *	Abort a queued command that has been passed to the firmware layer
 *	if possible. This is all handled by the firmware. We aks the firmware
 *	and it either aborts the command or fails
 */

static int orchid_abort_scb(struct orc_host * host, struct orc_scb * scb)
{
	unsigned char data, status;

	outb(ORC_CMD_ABORT_SCB, host->base + ORC_HDATA);	/* Write command */
	outb(HDO, host->base + ORC_HCTRL);
	if (wait_HDO_off(host) == 0)	/* Wait HDO off   */
		return 0;

	outb(scb->scbidx, host->base + ORC_HDATA);	/* Write address */
	outb(HDO, host->base + ORC_HCTRL);
	if (wait_HDO_off(host) == 0)	/* Wait HDO off   */
		return 0;

	if (wait_hdi_set(host, &data) == 0)	/* Wait HDI set   */
		return 0;
	status = inb(host->base + ORC_HDATA);
	outb(data, host->base + ORC_HSTUS);	/* Clear HDI    */

	if (status == 1)	/* 0 - Successfully               */
		return 0;	/* 1 - Fail                     */
	return 1;
}

static int inia100_abort_cmd(struct orc_host * host, struct scsi_cmnd *cmd)
{
	struct orc_extended_scb *escb;
	struct orc_scb *scb;
	u8 i;
	unsigned long flags;

	spin_lock_irqsave(&(host->allocation_lock), flags);

	scb = host->scb_virt;

	/* Walk the queue until we find the SCB that belongs to the command
	   block. This isn't a performance critical path so a walk in the park
	   here does no harm */

	for (i = 0; i < ORC_MAXQUEUE; i++, scb++) {
		escb = scb->escb;
		if (scb->status && escb->srb == cmd) {
			if (scb->tag_msg == 0) {
				goto out;
			} else {
				/* Issue an ABORT to the firmware */
				if (orchid_abort_scb(host, scb)) {
					escb->srb = NULL;
					spin_unlock_irqrestore(&host->allocation_lock, flags);
					return SUCCESS;
				} else
					goto out;
			}
		}
	}
out:
	spin_unlock_irqrestore(&host->allocation_lock, flags);
	return FAILED;
}

/**
 *	orc_interrupt		-	IRQ processing
 *	@host: Host causing the interrupt
 *
 *	This function is called from the IRQ handler and protected
 *	by the host lock. While the controller reports that there are
 *	scb's for processing we pull them off the controller, turn the
 *	index into a host address pointer to the scb and call the scb
 *	handler.
 *
 *	Returns IRQ_HANDLED if any SCBs were processed, IRQ_NONE otherwise
 */

static irqreturn_t orc_interrupt(struct orc_host * host)
{
	u8 scb_index;
	struct orc_scb *scb;

	/* Check if we have an SCB queued for servicing */
	if (inb(host->base + ORC_RQUEUECNT) == 0)
		return IRQ_NONE;

	do {
		/* Get the SCB index of the SCB to service */
		scb_index = inb(host->base + ORC_RQUEUE);

		/* Translate it back to a host pointer */
		scb = (struct orc_scb *) ((unsigned long) host->scb_virt + (unsigned long) (sizeof(struct orc_scb) * scb_index));
		scb->status = 0x0;
		/* Process the SCB */
		inia100_scb_handler(host, scb);
	} while (inb(host->base + ORC_RQUEUECNT));
	return IRQ_HANDLED;
}				/* End of I1060Interrupt() */

/**
 *	inia100_build_scb	-	build SCB
 *	@host: host owing the control block
 *	@scb: control block to use
 *	@cmd: Mid layer command
 *
 *	Build a host adapter control block from the SCSI mid layer command
 */

static int inia100_build_scb(struct orc_host * host, struct orc_scb * scb, struct scsi_cmnd * cmd)
{				/* Create corresponding SCB     */
	struct scatterlist *sg;
	struct orc_sgent *sgent;		/* Pointer to SG list           */
	int i, count_sg;
	struct orc_extended_scb *escb;

	/* Links between the escb, scb and Linux scsi midlayer cmd */
	escb = scb->escb;
	escb->srb = cmd;
	sgent = NULL;

	/* Set up the SCB to do a SCSI command block */
	scb->opcode = ORC_EXECSCSI;
	scb->flags = SCF_NO_DCHK;	/* Clear done bit               */
	scb->target = cmd->device->id;
	scb->lun = cmd->device->lun;
	scb->reserved0 = 0;
	scb->reserved1 = 0;
	scb->sg_len = cpu_to_le32(0);

	scb->xferlen = cpu_to_le32((u32) scsi_bufflen(cmd));
	sgent = (struct orc_sgent *) & escb->sglist[0];

	count_sg = scsi_dma_map(cmd);
	if (count_sg < 0)
		return count_sg;
	BUG_ON(count_sg > TOTAL_SG_ENTRY);

	/* Build the scatter gather lists */
	if (count_sg) {
		scb->sg_len = cpu_to_le32((u32) (count_sg * 8));
		scsi_for_each_sg(cmd, sg, count_sg, i) {
			sgent->base = cpu_to_le32((u32) sg_dma_address(sg));
			sgent->length = cpu_to_le32((u32) sg_dma_len(sg));
			sgent++;
		}
	} else {
		scb->sg_len = cpu_to_le32(0);
		sgent->base = cpu_to_le32(0);
		sgent->length = cpu_to_le32(0);
	}
	scb->sg_addr = (u32) scb->sense_addr;	/* sense_addr is already little endian */
	scb->hastat = 0;
	scb->tastat = 0;
	scb->link = 0xFF;
	scb->sense_len = SENSE_SIZE;
	scb->cdb_len = cmd->cmd_len;
	if (scb->cdb_len >= IMAX_CDB) {
		printk("max cdb length= %x\n", cmd->cmd_len);
		scb->cdb_len = IMAX_CDB;
	}
	scb->ident = (u8)(cmd->device->lun & 0xff) | DISC_ALLOW;
	if (cmd->device->tagged_supported) {	/* Tag Support                  */
		scb->tag_msg = SIMPLE_QUEUE_TAG;	/* Do simple tag only   */
	} else {
		scb->tag_msg = 0;	/* No tag support               */
	}
	memcpy(scb->cdb, cmd->cmnd, scb->cdb_len);
	return 0;
}

/**
 *	inia100_queue_lck		-	queue command with host
 *	@cmd: Command block
 *
 *	Called by the mid layer to queue a command. Process the command
 *	block, build the host specific scb structures and if there is room
 *	queue the command down to the controller
 */
<<<<<<< HEAD

=======
>>>>>>> 754e0b0e
static int inia100_queue_lck(struct scsi_cmnd *cmd)
{
	struct orc_scb *scb;
	struct orc_host *host;		/* Point to Host adapter control block */

	host = (struct orc_host *) cmd->device->host->hostdata;
	/* Get free SCSI control block  */
	if ((scb = orc_alloc_scb(host)) == NULL)
		return SCSI_MLQUEUE_HOST_BUSY;

	if (inia100_build_scb(host, scb, cmd)) {
		orc_release_scb(host, scb);
		return SCSI_MLQUEUE_HOST_BUSY;
	}
	orc_exec_scb(host, scb);	/* Start execute SCB            */
	return 0;
}

static DEF_SCSI_QCMD(inia100_queue)

/*****************************************************************************
 Function name  : inia100_abort
 Description    : Abort a queued command.
	                 (commands that are on the bus can't be aborted easily)
 Input          : host  -       Pointer to host adapter structure
 Output         : None.
 Return         : pSRB  -       Pointer to SCSI request block.
*****************************************************************************/
static int inia100_abort(struct scsi_cmnd * cmd)
{
	struct orc_host *host;

	host = (struct orc_host *) cmd->device->host->hostdata;
	return inia100_abort_cmd(host, cmd);
}

/*****************************************************************************
 Function name  : inia100_reset
 Description    : Reset registers, reset a hanging bus and
                  kill active and disconnected commands for target w/o soft reset
 Input          : host  -       Pointer to host adapter structure
 Output         : None.
 Return         : pSRB  -       Pointer to SCSI request block.
*****************************************************************************/
static int inia100_bus_reset(struct scsi_cmnd * cmd)
{				/* I need Host Control Block Information */
	struct orc_host *host;
	host = (struct orc_host *) cmd->device->host->hostdata;
	return orc_reset_scsi_bus(host);
}

/*****************************************************************************
 Function name  : inia100_device_reset
 Description    : Reset the device
 Input          : host  -       Pointer to host adapter structure
 Output         : None.
 Return         : pSRB  -       Pointer to SCSI request block.
*****************************************************************************/
static int inia100_device_reset(struct scsi_cmnd * cmd)
{				/* I need Host Control Block Information */
	struct orc_host *host;
	host = (struct orc_host *) cmd->device->host->hostdata;
	return orc_device_reset(host, cmd, scmd_id(cmd));

}

/**
 *	inia100_scb_handler	-	interrupt callback
 *	@host: Host causing the interrupt
 *	@scb: SCB the controller returned as needing processing
 *
 *	Perform completion processing on a control block. Do the conversions
 *	from host to SCSI midlayer error coding, save any sense data and
 *	the complete with the midlayer and recycle the scb.
 */

static void inia100_scb_handler(struct orc_host *host, struct orc_scb *scb)
{
	struct scsi_cmnd *cmd;	/* Pointer to SCSI request block */
	struct orc_extended_scb *escb;

	escb = scb->escb;
	if ((cmd = (struct scsi_cmnd *) escb->srb) == NULL) {
		printk(KERN_ERR "inia100_scb_handler: SRB pointer is empty\n");
		orc_release_scb(host, scb);	/* Release SCB for current channel */
		return;
	}
	escb->srb = NULL;

	switch (scb->hastat) {
	case 0x0:
	case 0xa:		/* Linked command complete without error and linked normally */
	case 0xb:		/* Linked command complete without error interrupt generated */
		scb->hastat = 0;
		break;

	case 0x11:		/* Selection time out-The initiator selection or target
				   reselection was not complete within the SCSI Time out period */
		scb->hastat = DID_TIME_OUT;
		break;

	case 0x14:		/* Target bus phase sequence failure-An invalid bus phase or bus
				   phase sequence was requested by the target. The host adapter
				   will generate a SCSI Reset Condition, notifying the host with
				   a SCRD interrupt */
		scb->hastat = DID_RESET;
		break;

	case 0x1a:		/* SCB Aborted. 07/21/98 */
		scb->hastat = DID_ABORT;
		break;

	case 0x12:		/* Data overrun/underrun-The target attempted to transfer more data
				   than was allocated by the Data Length field or the sum of the
				   Scatter / Gather Data Length fields. */
	case 0x13:		/* Unexpected bus free-The target dropped the SCSI BSY at an unexpected time. */
	case 0x16:		/* Invalid CCB Operation Code-The first byte of the CCB was invalid. */

	default:
		printk(KERN_DEBUG "inia100: %x %x\n", scb->hastat, scb->tastat);
		scb->hastat = DID_ERROR;	/* Couldn't find any better */
		break;
	}

	if (scb->tastat == 2) {	/* Check condition              */
		memcpy((unsigned char *) &cmd->sense_buffer[0],
		   (unsigned char *) &escb->sglist[0], SENSE_SIZE);
	}
	cmd->result = scb->tastat | (scb->hastat << 16);
	scsi_dma_unmap(cmd);
	scsi_done(cmd);		/* Notify system DONE           */
	orc_release_scb(host, scb);	/* Release SCB for current channel */
}

/**
 *	inia100_intr		-	interrupt handler
 *	@irqno: Interrupt value
 *	@devid: Host adapter
 *
 *	Entry point for IRQ handling. All the real work is performed
 *	by orc_interrupt.
 */
static irqreturn_t inia100_intr(int irqno, void *devid)
{
	struct Scsi_Host *shost = (struct Scsi_Host *)devid;
	struct orc_host *host = (struct orc_host *)shost->hostdata;
	unsigned long flags;
	irqreturn_t res;

	spin_lock_irqsave(shost->host_lock, flags);
	res = orc_interrupt(host);
	spin_unlock_irqrestore(shost->host_lock, flags);

	return res;
}

static struct scsi_host_template inia100_template = {
	.proc_name		= "inia100",
	.name			= inia100_REVID,
	.queuecommand		= inia100_queue,
	.eh_abort_handler	= inia100_abort,
	.eh_bus_reset_handler	= inia100_bus_reset,
	.eh_device_reset_handler = inia100_device_reset,
	.can_queue		= 1,
	.this_id		= 1,
	.sg_tablesize		= SG_ALL,
};

static int inia100_probe_one(struct pci_dev *pdev,
			     const struct pci_device_id *id)
{
	struct Scsi_Host *shost;
	struct orc_host *host;
	unsigned long port, bios;
	int error = -ENODEV;
	u32 sz;

	if (pci_enable_device(pdev))
		goto out;
	if (dma_set_mask(&pdev->dev, DMA_BIT_MASK(32))) {
		printk(KERN_WARNING "Unable to set 32bit DMA "
				    "on inia100 adapter, ignoring.\n");
		goto out_disable_device;
	}

	pci_set_master(pdev);

	port = pci_resource_start(pdev, 0);
	if (!request_region(port, 256, "inia100")) {
		printk(KERN_WARNING "inia100: io port 0x%lx, is busy.\n", port);
		goto out_disable_device;
	}

	/* <02> read from base address + 0x50 offset to get the bios value. */
	bios = inw(port + 0x50);


	shost = scsi_host_alloc(&inia100_template, sizeof(struct orc_host));
	if (!shost)
		goto out_release_region;

	host = (struct orc_host *)shost->hostdata;
	host->pdev = pdev;
	host->base = port;
	host->BIOScfg = bios;
	spin_lock_init(&host->allocation_lock);

	/* Get total memory needed for SCB */
	sz = ORC_MAXQUEUE * sizeof(struct orc_scb);
	host->scb_virt = dma_alloc_coherent(&pdev->dev, sz, &host->scb_phys,
					    GFP_KERNEL);
	if (!host->scb_virt) {
		printk("inia100: SCB memory allocation error\n");
		goto out_host_put;
	}

	/* Get total memory needed for ESCB */
	sz = ORC_MAXQUEUE * sizeof(struct orc_extended_scb);
	host->escb_virt = dma_alloc_coherent(&pdev->dev, sz, &host->escb_phys,
					     GFP_KERNEL);
	if (!host->escb_virt) {
		printk("inia100: ESCB memory allocation error\n");
		goto out_free_scb_array;
	}

	if (init_orchid(host)) {	/* Initialize orchid chip */
		printk("inia100: initial orchid fail!!\n");
		goto out_free_escb_array;
	}

	shost->io_port = host->base;
	shost->n_io_port = 0xff;
	shost->can_queue = ORC_MAXQUEUE;
	shost->unique_id = shost->io_port;
	shost->max_id = host->max_targets;
	shost->max_lun = 16;
	shost->irq = pdev->irq;
	shost->this_id = host->scsi_id;	/* Assign HCS index */
	shost->sg_tablesize = TOTAL_SG_ENTRY;

	/* Initial orc chip           */
	error = request_irq(pdev->irq, inia100_intr, IRQF_SHARED,
			"inia100", shost);
	if (error < 0) {
		printk(KERN_WARNING "inia100: unable to get irq %d\n",
				pdev->irq);
		goto out_free_escb_array;
	}

	pci_set_drvdata(pdev, shost);

	error = scsi_add_host(shost, &pdev->dev);
	if (error)
		goto out_free_irq;

	scsi_scan_host(shost);
	return 0;

out_free_irq:
        free_irq(shost->irq, shost);
out_free_escb_array:
	dma_free_coherent(&pdev->dev,
			ORC_MAXQUEUE * sizeof(struct orc_extended_scb),
			host->escb_virt, host->escb_phys);
out_free_scb_array:
	dma_free_coherent(&pdev->dev,
			ORC_MAXQUEUE * sizeof(struct orc_scb),
			host->scb_virt, host->scb_phys);
out_host_put:
	scsi_host_put(shost);
out_release_region:
        release_region(port, 256);
out_disable_device:
	pci_disable_device(pdev);
out:
	return error;
}

static void inia100_remove_one(struct pci_dev *pdev)
{
	struct Scsi_Host *shost = pci_get_drvdata(pdev);
	struct orc_host *host = (struct orc_host *)shost->hostdata;

	scsi_remove_host(shost);

        free_irq(shost->irq, shost);
	dma_free_coherent(&pdev->dev,
			ORC_MAXQUEUE * sizeof(struct orc_extended_scb),
			host->escb_virt, host->escb_phys);
	dma_free_coherent(&pdev->dev,
			ORC_MAXQUEUE * sizeof(struct orc_scb),
			host->scb_virt, host->scb_phys);
        release_region(shost->io_port, 256);

	scsi_host_put(shost);
} 

static struct pci_device_id inia100_pci_tbl[] = {
	{PCI_VENDOR_ID_INIT, 0x1060, PCI_ANY_ID, PCI_ANY_ID, 0, 0, 0},
	{0,}
};
MODULE_DEVICE_TABLE(pci, inia100_pci_tbl);

static struct pci_driver inia100_pci_driver = {
	.name		= "inia100",
	.id_table	= inia100_pci_tbl,
	.probe		= inia100_probe_one,
	.remove		= inia100_remove_one,
};

module_pci_driver(inia100_pci_driver);

MODULE_DESCRIPTION("Initio A100U2W SCSI driver");
MODULE_AUTHOR("Initio Corporation");
MODULE_LICENSE("Dual BSD/GPL");<|MERGE_RESOLUTION|>--- conflicted
+++ resolved
@@ -909,10 +909,6 @@
  *	block, build the host specific scb structures and if there is room
  *	queue the command down to the controller
  */
-<<<<<<< HEAD
-
-=======
->>>>>>> 754e0b0e
 static int inia100_queue_lck(struct scsi_cmnd *cmd)
 {
 	struct orc_scb *scb;
