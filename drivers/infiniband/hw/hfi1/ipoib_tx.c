// SPDX-License-Identifier: (GPL-2.0 OR BSD-3-Clause)
/*
 * Copyright(c) 2020 Intel Corporation.
 *
 */

/*
 * This file contains HFI1 support for IPOIB SDMA functionality
 */

#include <linux/log2.h>
#include <linux/circ_buf.h>

#include "sdma.h"
#include "verbs.h"
#include "trace_ibhdrs.h"
#include "ipoib.h"
#include "trace_tx.h"

/* Add a convenience helper */
#define CIRC_ADD(val, add, size) (((val) + (add)) & ((size) - 1))
#define CIRC_NEXT(val, size) CIRC_ADD(val, 1, size)
#define CIRC_PREV(val, size) CIRC_ADD(val, -1, size)

struct ipoib_txparms {
	struct hfi1_devdata        *dd;
	struct rdma_ah_attr        *ah_attr;
	struct hfi1_ibport         *ibp;
	struct hfi1_ipoib_txq      *txq;
	union hfi1_ipoib_flow       flow;
	u32                         dqpn;
	u8                          hdr_dwords;
	u8                          entropy;
};

static struct ipoib_txreq *
hfi1_txreq_from_idx(struct hfi1_ipoib_circ_buf *r, u32 idx)
{
	return (struct ipoib_txreq *)(r->items + (idx << r->shift));
}

static u32 hfi1_ipoib_txreqs(const u64 sent, const u64 completed)
{
	return sent - completed;
}

static u64 hfi1_ipoib_used(struct hfi1_ipoib_txq *txq)
{
	return hfi1_ipoib_txreqs(txq->tx_ring.sent_txreqs,
				 txq->tx_ring.complete_txreqs);
}

static void hfi1_ipoib_stop_txq(struct hfi1_ipoib_txq *txq)
{
	trace_hfi1_txq_stop(txq);
	if (atomic_inc_return(&txq->tx_ring.stops) == 1)
		netif_stop_subqueue(txq->priv->netdev, txq->q_idx);
}

static void hfi1_ipoib_wake_txq(struct hfi1_ipoib_txq *txq)
{
	trace_hfi1_txq_wake(txq);
	if (atomic_dec_and_test(&txq->tx_ring.stops))
		netif_wake_subqueue(txq->priv->netdev, txq->q_idx);
}

static uint hfi1_ipoib_ring_hwat(struct hfi1_ipoib_txq *txq)
{
	return min_t(uint, txq->priv->netdev->tx_queue_len,
		     txq->tx_ring.max_items - 1);
}

static uint hfi1_ipoib_ring_lwat(struct hfi1_ipoib_txq *txq)
{
	return min_t(uint, txq->priv->netdev->tx_queue_len,
		     txq->tx_ring.max_items) >> 1;
}

static void hfi1_ipoib_check_queue_depth(struct hfi1_ipoib_txq *txq)
{
	++txq->tx_ring.sent_txreqs;
	if (hfi1_ipoib_used(txq) >= hfi1_ipoib_ring_hwat(txq) &&
	    !atomic_xchg(&txq->tx_ring.ring_full, 1)) {
		trace_hfi1_txq_full(txq);
		hfi1_ipoib_stop_txq(txq);
	}
}

static void hfi1_ipoib_check_queue_stopped(struct hfi1_ipoib_txq *txq)
{
	struct net_device *dev = txq->priv->netdev;

	/* If shutting down just return as queue state is irrelevant */
	if (unlikely(dev->reg_state != NETREG_REGISTERED))
		return;

	/*
	 * When the queue has been drained to less than half full it will be
	 * restarted.
	 * The size of the txreq ring is fixed at initialization.
	 * The tx queue len can be adjusted upward while the interface is
	 * running.
	 * The tx queue len can be large enough to overflow the txreq_ring.
	 * Use the minimum of the current tx_queue_len or the rings max txreqs
	 * to protect against ring overflow.
	 */
	if (hfi1_ipoib_used(txq) < hfi1_ipoib_ring_lwat(txq) &&
	    atomic_xchg(&txq->tx_ring.ring_full, 0)) {
		trace_hfi1_txq_xmit_unstopped(txq);
		hfi1_ipoib_wake_txq(txq);
	}
}

static void hfi1_ipoib_free_tx(struct ipoib_txreq *tx, int budget)
{
	struct hfi1_ipoib_dev_priv *priv = tx->txq->priv;

	if (likely(!tx->sdma_status)) {
		dev_sw_netstats_tx_add(priv->netdev, 1, tx->skb->len);
	} else {
		++priv->netdev->stats.tx_errors;
		dd_dev_warn(priv->dd,
			    "%s: Status = 0x%x pbc 0x%llx txq = %d sde = %d\n",
			    __func__, tx->sdma_status,
			    le64_to_cpu(tx->sdma_hdr.pbc), tx->txq->q_idx,
			    tx->txq->sde->this_idx);
	}

	napi_consume_skb(tx->skb, budget);
	tx->skb = NULL;
	sdma_txclean(priv->dd, &tx->txreq);
}

static void hfi1_ipoib_drain_tx_ring(struct hfi1_ipoib_txq *txq)
{
	struct hfi1_ipoib_circ_buf *tx_ring = &txq->tx_ring;
	int i;
	struct ipoib_txreq *tx;

	for (i = 0; i < tx_ring->max_items; i++) {
		tx = hfi1_txreq_from_idx(tx_ring, i);
		tx->complete = 0;
		dev_kfree_skb_any(tx->skb);
		tx->skb = NULL;
		sdma_txclean(txq->priv->dd, &tx->txreq);
	}
	tx_ring->head = 0;
	tx_ring->tail = 0;
	tx_ring->complete_txreqs = 0;
	tx_ring->sent_txreqs = 0;
	tx_ring->avail = hfi1_ipoib_ring_hwat(txq);
}

static int hfi1_ipoib_poll_tx_ring(struct napi_struct *napi, int budget)
{
	struct hfi1_ipoib_txq *txq =
		container_of(napi, struct hfi1_ipoib_txq, napi);
	struct hfi1_ipoib_circ_buf *tx_ring = &txq->tx_ring;
	u32 head = tx_ring->head;
	u32 max_tx = tx_ring->max_items;
	int work_done;
	struct ipoib_txreq *tx =  hfi1_txreq_from_idx(tx_ring, head);

	trace_hfi1_txq_poll(txq);
	for (work_done = 0; work_done < budget; work_done++) {
		/* See hfi1_ipoib_sdma_complete() */
		if (!smp_load_acquire(&tx->complete))
			break;
		tx->complete = 0;
		trace_hfi1_tx_produce(tx, head);
		hfi1_ipoib_free_tx(tx, budget);
		head = CIRC_NEXT(head, max_tx);
		tx =  hfi1_txreq_from_idx(tx_ring, head);
	}
	tx_ring->complete_txreqs += work_done;

	/* Finished freeing tx items so store the head value. */
	smp_store_release(&tx_ring->head, head);

	hfi1_ipoib_check_queue_stopped(txq);

	if (work_done < budget)
		napi_complete_done(napi, work_done);

	return work_done;
}

static void hfi1_ipoib_sdma_complete(struct sdma_txreq *txreq, int status)
{
	struct ipoib_txreq *tx = container_of(txreq, struct ipoib_txreq, txreq);

	trace_hfi1_txq_complete(tx->txq);
	tx->sdma_status = status;
	/* see hfi1_ipoib_poll_tx_ring */
	smp_store_release(&tx->complete, 1);
	napi_schedule_irqoff(&tx->txq->napi);
}

static int hfi1_ipoib_build_ulp_payload(struct ipoib_txreq *tx,
					struct ipoib_txparms *txp)
{
	struct hfi1_devdata *dd = txp->dd;
	struct sdma_txreq *txreq = &tx->txreq;
	struct sk_buff *skb = tx->skb;
	int ret = 0;
	int i;

	if (skb_headlen(skb)) {
		ret = sdma_txadd_kvaddr(dd, txreq, skb->data, skb_headlen(skb));
		if (unlikely(ret))
			return ret;
	}

	for (i = 0; i < skb_shinfo(skb)->nr_frags; i++) {
		const skb_frag_t *frag = &skb_shinfo(skb)->frags[i];

		ret = sdma_txadd_page(dd,
				      txreq,
				      skb_frag_page(frag),
				      frag->bv_offset,
				      skb_frag_size(frag));
		if (unlikely(ret))
			break;
	}

	return ret;
}

static int hfi1_ipoib_build_tx_desc(struct ipoib_txreq *tx,
				    struct ipoib_txparms *txp)
{
	struct hfi1_devdata *dd = txp->dd;
	struct sdma_txreq *txreq = &tx->txreq;
	struct hfi1_sdma_header *sdma_hdr = &tx->sdma_hdr;
	u16 pkt_bytes =
		sizeof(sdma_hdr->pbc) + (txp->hdr_dwords << 2) + tx->skb->len;
	int ret;

	ret = sdma_txinit(txreq, 0, pkt_bytes, hfi1_ipoib_sdma_complete);
	if (unlikely(ret))
		return ret;

	/* add pbc + headers */
	ret = sdma_txadd_kvaddr(dd,
				txreq,
				sdma_hdr,
				sizeof(sdma_hdr->pbc) + (txp->hdr_dwords << 2));
	if (unlikely(ret))
		return ret;

	/* add the ulp payload */
	return hfi1_ipoib_build_ulp_payload(tx, txp);
}

static void hfi1_ipoib_build_ib_tx_headers(struct ipoib_txreq *tx,
					   struct ipoib_txparms *txp)
{
	struct hfi1_ipoib_dev_priv *priv = tx->txq->priv;
	struct hfi1_sdma_header *sdma_hdr = &tx->sdma_hdr;
	struct sk_buff *skb = tx->skb;
	struct hfi1_pportdata *ppd = ppd_from_ibp(txp->ibp);
	struct rdma_ah_attr *ah_attr = txp->ah_attr;
	struct ib_other_headers *ohdr;
	struct ib_grh *grh;
	u16 dwords;
	u16 slid;
	u16 dlid;
	u16 lrh0;
	u32 bth0;
	u32 sqpn = (u32)(priv->netdev->dev_addr[1] << 16 |
			 priv->netdev->dev_addr[2] << 8 |
			 priv->netdev->dev_addr[3]);
	u16 payload_dwords;
	u8 pad_cnt;

	pad_cnt = -skb->len & 3;

	/* Includes ICRC */
	payload_dwords = ((skb->len + pad_cnt) >> 2) + SIZE_OF_CRC;

	/* header size in dwords LRH+BTH+DETH = (8+12+8)/4. */
	txp->hdr_dwords = 7;

	if (rdma_ah_get_ah_flags(ah_attr) & IB_AH_GRH) {
		grh = &sdma_hdr->hdr.ibh.u.l.grh;
		txp->hdr_dwords +=
			hfi1_make_grh(txp->ibp,
				      grh,
				      rdma_ah_read_grh(ah_attr),
				      txp->hdr_dwords - LRH_9B_DWORDS,
				      payload_dwords);
		lrh0 = HFI1_LRH_GRH;
		ohdr = &sdma_hdr->hdr.ibh.u.l.oth;
	} else {
		lrh0 = HFI1_LRH_BTH;
		ohdr = &sdma_hdr->hdr.ibh.u.oth;
	}

	lrh0 |= (rdma_ah_get_sl(ah_attr) & 0xf) << 4;
	lrh0 |= (txp->flow.sc5 & 0xf) << 12;

	dlid = opa_get_lid(rdma_ah_get_dlid(ah_attr), 9B);
	if (dlid == be16_to_cpu(IB_LID_PERMISSIVE)) {
		slid = be16_to_cpu(IB_LID_PERMISSIVE);
	} else {
		u16 lid = (u16)ppd->lid;

		if (lid) {
			lid |= rdma_ah_get_path_bits(ah_attr) &
				((1 << ppd->lmc) - 1);
			slid = lid;
		} else {
			slid = be16_to_cpu(IB_LID_PERMISSIVE);
		}
	}

	/* Includes ICRC */
	dwords = txp->hdr_dwords + payload_dwords;

	/* Build the lrh */
	sdma_hdr->hdr.hdr_type = HFI1_PKT_TYPE_9B;
	hfi1_make_ib_hdr(&sdma_hdr->hdr.ibh, lrh0, dwords, dlid, slid);

	/* Build the bth */
	bth0 = (IB_OPCODE_UD_SEND_ONLY << 24) | (pad_cnt << 20) | priv->pkey;

	ohdr->bth[0] = cpu_to_be32(bth0);
	ohdr->bth[1] = cpu_to_be32(txp->dqpn);
	ohdr->bth[2] = cpu_to_be32(mask_psn((u32)txp->txq->tx_ring.sent_txreqs));

	/* Build the deth */
	ohdr->u.ud.deth[0] = cpu_to_be32(priv->qkey);
	ohdr->u.ud.deth[1] = cpu_to_be32((txp->entropy <<
					  HFI1_IPOIB_ENTROPY_SHIFT) | sqpn);

	/* Construct the pbc. */
	sdma_hdr->pbc =
		cpu_to_le64(create_pbc(ppd,
				       ib_is_sc5(txp->flow.sc5) <<
							      PBC_DC_INFO_SHIFT,
				       0,
				       sc_to_vlt(priv->dd, txp->flow.sc5),
				       dwords - SIZE_OF_CRC +
						(sizeof(sdma_hdr->pbc) >> 2)));
}

static struct ipoib_txreq *hfi1_ipoib_send_dma_common(struct net_device *dev,
						      struct sk_buff *skb,
						      struct ipoib_txparms *txp)
{
	struct hfi1_ipoib_dev_priv *priv = hfi1_ipoib_priv(dev);
	struct hfi1_ipoib_txq *txq = txp->txq;
	struct ipoib_txreq *tx;
	struct hfi1_ipoib_circ_buf *tx_ring = &txq->tx_ring;
	u32 tail = tx_ring->tail;
	int ret;

	if (unlikely(!tx_ring->avail)) {
		u32 head;

		if (hfi1_ipoib_used(txq) >= hfi1_ipoib_ring_hwat(txq))
			/* This shouldn't happen with a stopped queue */
			return ERR_PTR(-ENOMEM);
		/* See hfi1_ipoib_poll_tx_ring() */
		head = smp_load_acquire(&tx_ring->head);
		tx_ring->avail =
			min_t(u32, hfi1_ipoib_ring_hwat(txq),
			      CIRC_CNT(head, tail, tx_ring->max_items));
	} else {
		tx_ring->avail--;
	}
	tx = hfi1_txreq_from_idx(tx_ring, tail);
	trace_hfi1_txq_alloc_tx(txq);

	/* so that we can test if the sdma descriptors are there */
	tx->txreq.num_desc = 0;
	tx->txq = txq;
	tx->skb = skb;
	INIT_LIST_HEAD(&tx->txreq.list);

	hfi1_ipoib_build_ib_tx_headers(tx, txp);

	ret = hfi1_ipoib_build_tx_desc(tx, txp);
	if (likely(!ret)) {
		if (txq->flow.as_int != txp->flow.as_int) {
			txq->flow.tx_queue = txp->flow.tx_queue;
			txq->flow.sc5 = txp->flow.sc5;
			txq->sde =
				sdma_select_engine_sc(priv->dd,
						      txp->flow.tx_queue,
						      txp->flow.sc5);
			trace_hfi1_flow_switch(txq);
		}

		return tx;
	}

	sdma_txclean(priv->dd, &tx->txreq);

	return ERR_PTR(ret);
}

static int hfi1_ipoib_submit_tx_list(struct net_device *dev,
				     struct hfi1_ipoib_txq *txq)
{
	int ret;
	u16 count_out;

	ret = sdma_send_txlist(txq->sde,
			       iowait_get_ib_work(&txq->wait),
			       &txq->tx_list,
			       &count_out);
	if (likely(!ret) || ret == -EBUSY || ret == -ECOMM)
		return ret;

	dd_dev_warn(txq->priv->dd, "cannot send skb tx list, err %d.\n", ret);

	return ret;
}

static int hfi1_ipoib_flush_tx_list(struct net_device *dev,
				    struct hfi1_ipoib_txq *txq)
{
	int ret = 0;

	if (!list_empty(&txq->tx_list)) {
		/* Flush the current list */
		ret = hfi1_ipoib_submit_tx_list(dev, txq);

		if (unlikely(ret))
			if (ret != -EBUSY)
				++dev->stats.tx_carrier_errors;
	}

	return ret;
}

static int hfi1_ipoib_submit_tx(struct hfi1_ipoib_txq *txq,
				struct ipoib_txreq *tx)
{
	int ret;

	ret = sdma_send_txreq(txq->sde,
			      iowait_get_ib_work(&txq->wait),
			      &tx->txreq,
			      txq->pkts_sent);
	if (likely(!ret)) {
		txq->pkts_sent = true;
		iowait_starve_clear(txq->pkts_sent, &txq->wait);
	}

	return ret;
}

static int hfi1_ipoib_send_dma_single(struct net_device *dev,
				      struct sk_buff *skb,
				      struct ipoib_txparms *txp)
{
	struct hfi1_ipoib_txq *txq = txp->txq;
	struct hfi1_ipoib_circ_buf *tx_ring;
	struct ipoib_txreq *tx;
	int ret;

	tx = hfi1_ipoib_send_dma_common(dev, skb, txp);
	if (IS_ERR(tx)) {
		int ret = PTR_ERR(tx);

		dev_kfree_skb_any(skb);

		if (ret == -ENOMEM)
			++dev->stats.tx_errors;
		else
			++dev->stats.tx_carrier_errors;

		return NETDEV_TX_OK;
	}

	tx_ring = &txq->tx_ring;
	trace_hfi1_tx_consume(tx, tx_ring->tail);
	/* consume tx */
	smp_store_release(&tx_ring->tail, CIRC_NEXT(tx_ring->tail, tx_ring->max_items));
	ret = hfi1_ipoib_submit_tx(txq, tx);
	if (likely(!ret)) {
tx_ok:
		trace_sdma_output_ibhdr(txq->priv->dd,
					&tx->sdma_hdr.hdr,
					ib_is_sc5(txp->flow.sc5));
		hfi1_ipoib_check_queue_depth(txq);
		return NETDEV_TX_OK;
	}

	txq->pkts_sent = false;

	if (ret == -EBUSY || ret == -ECOMM)
		goto tx_ok;

	/* mark complete and kick napi tx */
	smp_store_release(&tx->complete, 1);
	napi_schedule(&tx->txq->napi);

	++dev->stats.tx_carrier_errors;

	return NETDEV_TX_OK;
}

static int hfi1_ipoib_send_dma_list(struct net_device *dev,
				    struct sk_buff *skb,
				    struct ipoib_txparms *txp)
{
	struct hfi1_ipoib_txq *txq = txp->txq;
	struct hfi1_ipoib_circ_buf *tx_ring;
	struct ipoib_txreq *tx;

	/* Has the flow change ? */
	if (txq->flow.as_int != txp->flow.as_int) {
		int ret;

		trace_hfi1_flow_flush(txq);
		ret = hfi1_ipoib_flush_tx_list(dev, txq);
		if (unlikely(ret)) {
			if (ret == -EBUSY)
				++dev->stats.tx_dropped;
			dev_kfree_skb_any(skb);
			return NETDEV_TX_OK;
		}
	}
	tx = hfi1_ipoib_send_dma_common(dev, skb, txp);
	if (IS_ERR(tx)) {
		int ret = PTR_ERR(tx);

		dev_kfree_skb_any(skb);

		if (ret == -ENOMEM)
			++dev->stats.tx_errors;
		else
			++dev->stats.tx_carrier_errors;

		return NETDEV_TX_OK;
	}

	tx_ring = &txq->tx_ring;
	trace_hfi1_tx_consume(tx, tx_ring->tail);
	/* consume tx */
	smp_store_release(&tx_ring->tail, CIRC_NEXT(tx_ring->tail, tx_ring->max_items));
	list_add_tail(&tx->txreq.list, &txq->tx_list);

	hfi1_ipoib_check_queue_depth(txq);

	trace_sdma_output_ibhdr(txq->priv->dd,
				&tx->sdma_hdr.hdr,
				ib_is_sc5(txp->flow.sc5));

	if (!netdev_xmit_more())
		(void)hfi1_ipoib_flush_tx_list(dev, txq);

	return NETDEV_TX_OK;
}

static u8 hfi1_ipoib_calc_entropy(struct sk_buff *skb)
{
	if (skb_transport_header_was_set(skb)) {
		u8 *hdr = (u8 *)skb_transport_header(skb);

		return (hdr[0] ^ hdr[1] ^ hdr[2] ^ hdr[3]);
	}

	return (u8)skb_get_queue_mapping(skb);
}

int hfi1_ipoib_send(struct net_device *dev,
		    struct sk_buff *skb,
		    struct ib_ah *address,
		    u32 dqpn)
{
	struct hfi1_ipoib_dev_priv *priv = hfi1_ipoib_priv(dev);
	struct ipoib_txparms txp;
	struct rdma_netdev *rn = netdev_priv(dev);

	if (unlikely(skb->len > rn->mtu + HFI1_IPOIB_ENCAP_LEN)) {
		dd_dev_warn(priv->dd, "packet len %d (> %d) too long to send, dropping\n",
			    skb->len,
			    rn->mtu + HFI1_IPOIB_ENCAP_LEN);
		++dev->stats.tx_dropped;
		++dev->stats.tx_errors;
		dev_kfree_skb_any(skb);
		return NETDEV_TX_OK;
	}

	txp.dd = priv->dd;
	txp.ah_attr = &ibah_to_rvtah(address)->attr;
	txp.ibp = to_iport(priv->device, priv->port_num);
	txp.txq = &priv->txqs[skb_get_queue_mapping(skb)];
	txp.dqpn = dqpn;
	txp.flow.sc5 = txp.ibp->sl_to_sc[rdma_ah_get_sl(txp.ah_attr)];
	txp.flow.tx_queue = (u8)skb_get_queue_mapping(skb);
	txp.entropy = hfi1_ipoib_calc_entropy(skb);

	if (netdev_xmit_more() || !list_empty(&txp.txq->tx_list))
		return hfi1_ipoib_send_dma_list(dev, skb, &txp);

	return hfi1_ipoib_send_dma_single(dev, skb,  &txp);
}

/*
 * hfi1_ipoib_sdma_sleep - ipoib sdma sleep function
 *
 * This function gets called from sdma_send_txreq() when there are not enough
 * sdma descriptors available to send the packet. It adds Tx queue's wait
 * structure to sdma engine's dmawait list to be woken up when descriptors
 * become available.
 */
static int hfi1_ipoib_sdma_sleep(struct sdma_engine *sde,
				 struct iowait_work *wait,
				 struct sdma_txreq *txreq,
				 uint seq,
				 bool pkts_sent)
{
	struct hfi1_ipoib_txq *txq =
		container_of(wait->iow, struct hfi1_ipoib_txq, wait);

	write_seqlock(&sde->waitlock);

	if (likely(txq->priv->netdev->reg_state == NETREG_REGISTERED)) {
		if (sdma_progress(sde, seq, txreq)) {
			write_sequnlock(&sde->waitlock);
			return -EAGAIN;
		}

		if (list_empty(&txreq->list))
			/* came from non-list submit */
			list_add_tail(&txreq->list, &txq->tx_list);
		if (list_empty(&txq->wait.list)) {
			struct hfi1_ibport *ibp = &sde->ppd->ibport_data;

<<<<<<< HEAD
			if (!atomic_xchg(&txq->no_desc, 1)) {
=======
			if (!atomic_xchg(&txq->tx_ring.no_desc, 1)) {
>>>>>>> df0cc57e
				trace_hfi1_txq_queued(txq);
				hfi1_ipoib_stop_txq(txq);
			}
			ibp->rvp.n_dmawait++;
			iowait_queue(pkts_sent, wait->iow, &sde->dmawait);
		}

		write_sequnlock(&sde->waitlock);
		return -EBUSY;
	}

	write_sequnlock(&sde->waitlock);
	return -EINVAL;
}

/*
 * hfi1_ipoib_sdma_wakeup - ipoib sdma wakeup function
 *
 * This function gets called when SDMA descriptors becomes available and Tx
 * queue's wait structure was previously added to sdma engine's dmawait list.
 */
static void hfi1_ipoib_sdma_wakeup(struct iowait *wait, int reason)
{
	struct hfi1_ipoib_txq *txq =
		container_of(wait, struct hfi1_ipoib_txq, wait);

	trace_hfi1_txq_wakeup(txq);
	if (likely(txq->priv->netdev->reg_state == NETREG_REGISTERED))
		iowait_schedule(wait, system_highpri_wq, WORK_CPU_UNBOUND);
}

static void hfi1_ipoib_flush_txq(struct work_struct *work)
{
	struct iowait_work *ioww =
		container_of(work, struct iowait_work, iowork);
	struct iowait *wait = iowait_ioww_to_iow(ioww);
	struct hfi1_ipoib_txq *txq =
		container_of(wait, struct hfi1_ipoib_txq, wait);
	struct net_device *dev = txq->priv->netdev;

	if (likely(dev->reg_state == NETREG_REGISTERED) &&
	    likely(!hfi1_ipoib_flush_tx_list(dev, txq)))
		if (atomic_xchg(&txq->tx_ring.no_desc, 0))
			hfi1_ipoib_wake_txq(txq);
}

int hfi1_ipoib_txreq_init(struct hfi1_ipoib_dev_priv *priv)
{
	struct net_device *dev = priv->netdev;
	u32 tx_ring_size, tx_item_size;
	int i;

	/*
	 * Ring holds 1 less than tx_ring_size
	 * Round up to next power of 2 in order to hold at least tx_queue_len
	 */
	tx_ring_size = roundup_pow_of_two(dev->tx_queue_len + 1);
	tx_item_size = roundup_pow_of_two(sizeof(struct ipoib_txreq));

	priv->txqs = kcalloc_node(dev->num_tx_queues,
				  sizeof(struct hfi1_ipoib_txq),
				  GFP_KERNEL,
				  priv->dd->node);
	if (!priv->txqs)
		return -ENOMEM;

	for (i = 0; i < dev->num_tx_queues; i++) {
		struct hfi1_ipoib_txq *txq = &priv->txqs[i];

		iowait_init(&txq->wait,
			    0,
			    hfi1_ipoib_flush_txq,
			    NULL,
			    hfi1_ipoib_sdma_sleep,
			    hfi1_ipoib_sdma_wakeup,
			    NULL,
			    NULL);
		txq->priv = priv;
		txq->sde = NULL;
		INIT_LIST_HEAD(&txq->tx_list);
		atomic_set(&txq->tx_ring.stops, 0);
		atomic_set(&txq->tx_ring.ring_full, 0);
		atomic_set(&txq->tx_ring.no_desc, 0);
		txq->q_idx = i;
		txq->flow.tx_queue = 0xff;
		txq->flow.sc5 = 0xff;
		txq->pkts_sent = false;

		netdev_queue_numa_node_write(netdev_get_tx_queue(dev, i),
					     priv->dd->node);

		txq->tx_ring.items =
			kcalloc_node(tx_ring_size, tx_item_size,
				     GFP_KERNEL, priv->dd->node);
		if (!txq->tx_ring.items)
			goto free_txqs;

		txq->tx_ring.max_items = tx_ring_size;
		txq->tx_ring.shift = ilog2(tx_ring_size);
		txq->tx_ring.avail = hfi1_ipoib_ring_hwat(txq);

		netif_tx_napi_add(dev, &txq->napi,
				  hfi1_ipoib_poll_tx_ring,
				  NAPI_POLL_WEIGHT);
	}

	return 0;

free_txqs:
	for (i--; i >= 0; i--) {
		struct hfi1_ipoib_txq *txq = &priv->txqs[i];

		netif_napi_del(&txq->napi);
		kfree(txq->tx_ring.items);
	}

	kfree(priv->txqs);
	priv->txqs = NULL;
	return -ENOMEM;
}

static void hfi1_ipoib_drain_tx_list(struct hfi1_ipoib_txq *txq)
{
	struct sdma_txreq *txreq;
	struct sdma_txreq *txreq_tmp;

	list_for_each_entry_safe(txreq, txreq_tmp, &txq->tx_list, list) {
		struct ipoib_txreq *tx =
			container_of(txreq, struct ipoib_txreq, txreq);

		list_del(&txreq->list);
		sdma_txclean(txq->priv->dd, &tx->txreq);
		dev_kfree_skb_any(tx->skb);
		tx->skb = NULL;
		txq->tx_ring.complete_txreqs++;
	}

	if (hfi1_ipoib_used(txq))
		dd_dev_warn(txq->priv->dd,
			    "txq %d not empty found %u requests\n",
			    txq->q_idx,
			    hfi1_ipoib_txreqs(txq->tx_ring.sent_txreqs,
					      txq->tx_ring.complete_txreqs));
}

void hfi1_ipoib_txreq_deinit(struct hfi1_ipoib_dev_priv *priv)
{
	int i;

	for (i = 0; i < priv->netdev->num_tx_queues; i++) {
		struct hfi1_ipoib_txq *txq = &priv->txqs[i];

		iowait_cancel_work(&txq->wait);
		iowait_sdma_drain(&txq->wait);
		hfi1_ipoib_drain_tx_list(txq);
		netif_napi_del(&txq->napi);
		hfi1_ipoib_drain_tx_ring(txq);
		kfree(txq->tx_ring.items);
	}

	kfree(priv->txqs);
	priv->txqs = NULL;
}

void hfi1_ipoib_napi_tx_enable(struct net_device *dev)
{
	struct hfi1_ipoib_dev_priv *priv = hfi1_ipoib_priv(dev);
	int i;

	for (i = 0; i < dev->num_tx_queues; i++) {
		struct hfi1_ipoib_txq *txq = &priv->txqs[i];

		napi_enable(&txq->napi);
	}
}

void hfi1_ipoib_napi_tx_disable(struct net_device *dev)
{
	struct hfi1_ipoib_dev_priv *priv = hfi1_ipoib_priv(dev);
	int i;

	for (i = 0; i < dev->num_tx_queues; i++) {
		struct hfi1_ipoib_txq *txq = &priv->txqs[i];

		napi_disable(&txq->napi);
		hfi1_ipoib_drain_tx_ring(txq);
	}
}

void hfi1_ipoib_tx_timeout(struct net_device *dev, unsigned int q)
{
	struct hfi1_ipoib_dev_priv *priv = hfi1_ipoib_priv(dev);
	struct hfi1_ipoib_txq *txq = &priv->txqs[q];

	dd_dev_info(priv->dd, "timeout txq %p q %u stopped %u stops %d no_desc %d ring_full %d\n",
		    txq, q,
		    __netif_subqueue_stopped(dev, txq->q_idx),
<<<<<<< HEAD
		    atomic_read(&txq->stops),
		    atomic_read(&txq->no_desc),
		    atomic_read(&txq->ring_full));
=======
		    atomic_read(&txq->tx_ring.stops),
		    atomic_read(&txq->tx_ring.no_desc),
		    atomic_read(&txq->tx_ring.ring_full));
>>>>>>> df0cc57e
	dd_dev_info(priv->dd, "sde %p engine %u\n",
		    txq->sde,
		    txq->sde ? txq->sde->this_idx : 0);
	dd_dev_info(priv->dd, "flow %x\n", txq->flow.as_int);
	dd_dev_info(priv->dd, "sent %llu completed %llu used %llu\n",
		    txq->tx_ring.sent_txreqs, txq->tx_ring.complete_txreqs,
		    hfi1_ipoib_used(txq));
	dd_dev_info(priv->dd, "tx_queue_len %u max_items %u\n",
		    dev->tx_queue_len, txq->tx_ring.max_items);
	dd_dev_info(priv->dd, "head %u tail %u\n",
		    txq->tx_ring.head, txq->tx_ring.tail);
	dd_dev_info(priv->dd, "wait queued %u\n",
		    !list_empty(&txq->wait.list));
	dd_dev_info(priv->dd, "tx_list empty %u\n",
		    list_empty(&txq->tx_list));
}
<|MERGE_RESOLUTION|>--- conflicted
+++ resolved
@@ -632,11 +632,7 @@
 		if (list_empty(&txq->wait.list)) {
 			struct hfi1_ibport *ibp = &sde->ppd->ibport_data;
 
-<<<<<<< HEAD
-			if (!atomic_xchg(&txq->no_desc, 1)) {
-=======
 			if (!atomic_xchg(&txq->tx_ring.no_desc, 1)) {
->>>>>>> df0cc57e
 				trace_hfi1_txq_queued(txq);
 				hfi1_ipoib_stop_txq(txq);
 			}
@@ -834,15 +830,9 @@
 	dd_dev_info(priv->dd, "timeout txq %p q %u stopped %u stops %d no_desc %d ring_full %d\n",
 		    txq, q,
 		    __netif_subqueue_stopped(dev, txq->q_idx),
-<<<<<<< HEAD
-		    atomic_read(&txq->stops),
-		    atomic_read(&txq->no_desc),
-		    atomic_read(&txq->ring_full));
-=======
 		    atomic_read(&txq->tx_ring.stops),
 		    atomic_read(&txq->tx_ring.no_desc),
 		    atomic_read(&txq->tx_ring.ring_full));
->>>>>>> df0cc57e
 	dd_dev_info(priv->dd, "sde %p engine %u\n",
 		    txq->sde,
 		    txq->sde ? txq->sde->this_idx : 0);
